"""
Module for defining function spaces in the Legendre family
"""

from __future__ import division
import os
import functools
import sympy
import numpy as np
from numpy.polynomial import legendre as leg
from scipy.special import eval_legendre
from mpi4py_fft import fftw
from shenfun.spectralbase import SpectralBase, work, Transform, islicedict, \
    slicedict
from .lobatto import legendre_lobatto_nodes_and_weights
from . import fastgl

__all__ = ['LegendreBase', 'Orthogonal', 'ShenDirichlet',
           'ShenBiharmonic', 'ShenNeumann',
           'ShenBiPolar', 'ShenBiPolar0',
<<<<<<< HEAD
           'LowerDirichlet', 'NeumannDirichlet',
           'DirichletNeumann', 'UpperDirichletNeumann',
           'UpperDirichlet',
           'BCDirichlet', 'BCBiharmonic', 'BCNeumann',
           'BCNeumannDirichlet',
           'BCDirichletNeumann',
           'BCBeamFixedFree',
           'BCLowerDirichlet',
           'BCUpperDirichlet',
           'BCUpperDirichletNeumann']
=======
           'LowerDirichlet', 'NeumannDirichlet', 
           'DirichletNeumann', 'DirichletNeumannDirichlet',
           'UpperDirichletNeumann', 'UpperDirichlet',
           'BCDirichlet', 'BCBiharmonic', 'BCNeumann']
>>>>>>> 8be1d903

#pylint: disable=method-hidden,no-else-return,not-callable,abstract-method,no-member,cyclic-import

try:
    import quadpy
    from mpmath import mp
    mp.dps = 30
    has_quadpy = True
except:
    has_quadpy = False
    mp = None

mode = os.environ.get('SHENFUN_LEGENDRE_MODE', 'numpy')
mode = mode if has_quadpy else 'numpy'

class LegendreBase(SpectralBase):
    """Base class for all Legendre spaces

    Parameters
    ----------
        N : int
            Number of quadrature points
        quad : str, optional
            Type of quadrature

            - LG - Legendre-Gauss
            - GL - Legendre-Gauss-Lobatto

        domain : 2-tuple of floats, optional
                 The computational domain
        padding_factor : float, optional
            Factor for padding backward transforms.
        dealias_direct : bool, optional
            Set upper 1/3 of coefficients to zero before backward transform
        dtype : data-type, optional
            Type of input data in real physical space. Will be overloaded when
            basis is part of a :class:`.TensorProductSpace`.
        coordinates: 2- or 3-tuple (coordinate, position vector (, sympy assumptions)), optional
            Map for curvilinear coordinatesystem.
            The new coordinate variable in the new coordinate system is the first item.
            Second item is a tuple for the Cartesian position vector as function of the
            new variable in the first tuple. Example::

                theta = sp.Symbols('x', real=True, positive=True)
                rv = (sp.cos(theta), sp.sin(theta))
    """

    def __init__(self, N, quad="LG", domain=(-1., 1.), dtype=float, padding_factor=1,
                 dealias_direct=False, coordinates=None):
        SpectralBase.__init__(self, N, quad=quad, domain=domain, dtype=dtype,
                              padding_factor=padding_factor, dealias_direct=dealias_direct,
                              coordinates=coordinates)
        self.forward = functools.partial(self.forward, fast_transform=False)
        self.backward = functools.partial(self.backward, fast_transform=False)
        self.scalar_product = functools.partial(self.scalar_product, fast_transform=False)
        self.plan(int(padding_factor*N), 0, dtype, {})

    @staticmethod
    def family():
        return 'legendre'

    def reference_domain(self):
        return (-1, 1)

    def points_and_weights(self, N=None, map_true_domain=False, weighted=True, **kw):
        if N is None:
            N = self.shape(False)
        if self.quad == "LG":
            points, weights = fastgl.leggauss(N)
            #points, weights = leg.leggauss(N)

        elif self.quad == "GL":
            points, weights = legendre_lobatto_nodes_and_weights(N)
        else:
            raise NotImplementedError

        if map_true_domain is True:
            points = self.map_true_domain(points)

        return points, weights

    def mpmath_points_and_weights(self, N=None, map_true_domain=False, weighted=True, **kw):
        if mode == 'numpy' or not has_quadpy:
            return self.points_and_weights(N=N, map_true_domain=map_true_domain, weighted=weighted, **kw)
        if N is None:
            N = self.shape(False)
        if self.quad == 'LG':
            pw = quadpy.c1.gauss_legendre(N, 'mpmath')
        elif self.quad == 'GL':
            pw = quadpy.c1.gauss_lobatto(N) # No mpmath in quadpy for lobatto:-(
        points = pw.points_symbolic
        if map_true_domain is True:
            points = self.map_true_domain(points)
        return points, pw.weights_symbolic

    def vandermonde(self, x):
        return leg.legvander(x, self.shape(False)-1)

    def sympy_basis(self, i=0, x=sympy.symbols('x', real=True)):
        return sympy.legendre(i, x)

    def evaluate_basis(self, x, i=0, output_array=None):
        x = np.atleast_1d(x)
        if output_array is None:
            output_array = np.zeros(x.shape)
        output_array = eval_legendre(i, x, out=output_array)
        return output_array

    def evaluate_basis_derivative_all(self, x=None, k=0, argument=0):
        if x is None:
            x = self.mesh(False, False)
        V = self.vandermonde(x)
        #N, M = self.shape(False), self.shape(True)
        M = V.shape[-1]
        if k > 0:
            D = np.zeros((M, M))
            D[:-k] = leg.legder(np.eye(M, M), k)
            V = np.dot(V, D)
        return self._composite(V, argument=argument)

    def evaluate_basis_all(self, x=None, argument=0):
        if x is None:
            x = self.mesh(False, False)
        V = self.vandermonde(x)
        return self._composite(V, argument=argument)

    def evaluate_basis_derivative(self, x=None, i=0, k=0, output_array=None):
        if x is None:
            x = self.mesh(False, False)
        x = np.atleast_1d(x)
        basis = np.zeros(self.shape(True))
        basis[i] = 1
        basis = leg.Legendre(basis)
        if k > 0:
            basis = basis.deriv(k)
        return basis(x)

    def _composite(self, V, argument=0):
        """Return composite basis, where ``V`` is primary Vandermonde matrix."""
        return V

    def plan(self, shape, axis, dtype, options):
        if shape in (0, (0,)):
            return

        if isinstance(axis, tuple):
            assert len(axis) == 1
            axis = axis[0]

        if isinstance(self.forward, Transform):
            if self.forward.input_array.shape == shape and self.axis == axis:
                # Already planned
                return

        U = fftw.aligned(shape, dtype=dtype)
        V = fftw.aligned(shape, dtype=dtype)
        U.fill(0)
        V.fill(0)
        self.axis = axis
        if self.padding_factor > 1.+1e-8:
            trunc_array = self._get_truncarray(shape, V.dtype)
            self.forward = Transform(self.forward, None, U, V, trunc_array)
            self.backward = Transform(self.backward, None, trunc_array, V, U)
        else:
            self.forward = Transform(self.forward, None, U, V, V)
            self.backward = Transform(self.backward, None, V, V, U)
        self.scalar_product = Transform(self.scalar_product, None, U, V, V)
        self.si = islicedict(axis=self.axis, dimensions=self.dimensions)
        self.sl = slicedict(axis=self.axis, dimensions=self.dimensions)

    def get_orthogonal(self):
        return Orthogonal(self.N, quad=self.quad, dtype=self.dtype,
                          domain=self.domain,
                          padding_factor=self.padding_factor,
                          dealias_direct=self.dealias_direct,
                          coordinates=self.coors.coordinates)


class Orthogonal(LegendreBase):
    """Function space for regular (orthogonal) Legendre series

    Parameters
    ----------
        N : int
            Number of quadrature points
        quad : str, optional
            Type of quadrature

            - LG - Legendre-Gauss
            - GL - Legendre-Gauss-Lobatto
        domain : 2-tuple of floats, optional
            The computational domain
        padding_factor : float, optional
            Factor for padding backward transforms.
        dealias_direct : bool, optional
            Set upper 1/3 of coefficients to zero before backward transform
        dtype : data-type, optional
            Type of input data in real physical space. Will be overloaded when
            basis is part of a :class:`.TensorProductSpace`.
        coordinates: 2- or 3-tuple (coordinate, position vector (, sympy assumptions)), optional
            Map for curvilinear coordinatesystem.
            The new coordinate variable in the new coordinate system is the first item.
            Second item is a tuple for the Cartesian position vector as function of the
            new variable in the first tuple. Example::

                theta = sp.Symbols('x', real=True, positive=True)
                rv = (sp.cos(theta), sp.sin(theta))
    """

    def __init__(self, N, quad="LG", domain=(-1., 1.), dtype=float, padding_factor=1,
                 dealias_direct=False, coordinates=None):
        LegendreBase.__init__(self, N, quad=quad, domain=domain, dtype=dtype,
                              padding_factor=padding_factor, dealias_direct=dealias_direct,
                              coordinates=coordinates)

    def eval(self, x, u, output_array=None):
        if output_array is None:
            output_array = np.zeros(x.shape, dtype=self.dtype)
        x = self.map_reference_domain(x)
        output_array[:] = leg.legval(x, u)
        return output_array

    @property
    def is_orthogonal(self):
        return True

    @staticmethod
    def short_name():
        return 'L'


class ShenDirichlet(LegendreBase):
    """Legendre Function space for Dirichlet boundary conditions

    Parameters
    ----------
        N : int
            Number of quadrature points
        quad : str, optional
            Type of quadrature

            - LG - Legendre-Gauss
            - GL - Legendre-Gauss-Lobatto

        bc : tuple of numbers
            Boundary conditions at edges of domain
        domain : 2-tuple of floats, optional
            The computational domain
        scaled : bool, optional
            Whether or not to scale test functions with 1/sqrt(4k+6).
            Scaled test functions give a stiffness matrix equal to the
            identity matrix.
        padding_factor : float, optional
            Factor for padding backward transforms.
        dealias_direct : bool, optional
            Set upper 1/3 of coefficients to zero before backward transform
        dtype : data-type, optional
            Type of input data in real physical space. Will be overloaded when
            basis is part of a :class:`.TensorProductSpace`.
        coordinates: 2- or 3-tuple (coordinate, position vector (, sympy assumptions)), optional
            Map for curvilinear coordinatesystem.
            The new coordinate variable in the new coordinate system is the first item.
            Second item is a tuple for the Cartesian position vector as function of the
            new variable in the first tuple. Example::

                theta = sp.Symbols('x', real=True, positive=True)
                rv = (sp.cos(theta), sp.sin(theta))
    """
    def __init__(self, N, quad="LG", bc=(0., 0.), domain=(-1., 1.), dtype=float, scaled=False,
                 padding_factor=1, dealias_direct=False, coordinates=None):
        LegendreBase.__init__(self, N, quad=quad, domain=domain, dtype=dtype,
                              padding_factor=padding_factor, dealias_direct=dealias_direct,
                              coordinates=coordinates)
        from shenfun.tensorproductspace import BoundaryValues
        self._scaled = scaled
        self._factor = np.ones(1)
        self._bc_basis = None
        self.bc = BoundaryValues(self, bc=bc)

    @staticmethod
    def boundary_condition():
        return 'Dirichlet'

    @staticmethod
    def short_name():
        return 'SD'

    @property
    def has_nonhomogeneous_bcs(self):
        return self.bc.has_nonhomogeneous_bcs()

    def set_factor_array(self, v):
        if self.is_scaled():
            if not self._factor.shape == v.shape:
                k = self.wavenumbers().astype(float)
                self._factor = 1./np.sqrt(4*k+6)

    def is_scaled(self):
        return self._scaled

    def _composite(self, V, argument=0):
        P = np.zeros(V.shape)
        if not self.is_scaled():
            P[:, :-2] = V[:, :-2] - V[:, 2:]
        else:
            k = np.arange(self.N-2).astype(float)
            P[:, :-2] = (V[:, :-2] - V[:, 2:])/np.sqrt(4*k+6)
        if argument == 1:
            P[:, -2] = (V[:, 0] - V[:, 1])/2
            P[:, -1] = (V[:, 0] + V[:, 1])/2
        return P

    def to_ortho(self, input_array, output_array=None):
        if output_array is None:
            output_array = np.zeros_like(input_array)
        else:
            output_array.fill(0)

        s0 = self.sl[slice(0, -2)]
        s1 = self.sl[slice(2, None)]

        if self.is_scaled():
            k = self.wavenumbers()
            output_array[s0] = input_array[s0]/np.sqrt(4*k+6)
            output_array[s1] -= input_array[s0]/np.sqrt(4*k+6)

        else:
            output_array[s0] = input_array[s0]
            output_array[s1] -= input_array[s0]

        self.bc.add_to_orthogonal(output_array, input_array)
        return output_array

    def slice(self):
        return slice(0, self.N-2)

    def sympy_basis(self, i=0, x=sympy.symbols('x', real=True)):
        if i < self.N-2:
            f = sympy.legendre(i, x)-sympy.legendre(i+2, x)
            if self.is_scaled():
                f /= np.sqrt(4*i+6)
        elif i == self.N-2:
            f = 0.5*(1-x)
        elif i == self.N-1:
            f = 0.5*(1+x)
        return f

    def evaluate_basis(self, x, i=0, output_array=None):
        x = np.atleast_1d(x)
        if output_array is None:
            output_array = np.zeros(x.shape)
        if i < self.N-2:
            output_array[:] = eval_legendre(i, x) - eval_legendre(i+2, x)
            if self.is_scaled():
                output_array /= np.sqrt(4*i+6)
        elif i == self.N-2:
            output_array[:] = 0.5*(1-x)
        elif i == self.N-1:
            output_array[:] = 0.5*(1+x)
        return output_array

    def evaluate_basis_derivative(self, x=None, i=0, k=0, output_array=None):
        if x is None:
            x = self.mesh(False, False)
        if output_array is None:
            output_array = np.zeros(x.shape)
        x = np.atleast_1d(x)
        if i < self.N-2:
            basis = np.zeros(self.shape(True))
            basis[np.array([i, i+2])] = (1, -1)
            basis = leg.Legendre(basis)
            if k > 0:
                basis = basis.deriv(k)
            output_array[:] = basis(x)
            if self.is_scaled():
                output_array /= np.sqrt(4*i+6)
        elif i == self.N-2:
            output_array[:] = 0
            if k == 1:
                output_array[:] = -0.5
            elif k == 0:
                output_array[:] = 0.5*(1-x)
        elif i == self.N-1:
            output_array[:] = 0
            if k == 1:
                output_array[:] = 0.5
            elif k == 0:
                output_array[:] = 0.5*(1+x)

        return output_array

    def _evaluate_expansion_all(self, input_array, output_array,
                               x=None, fast_transform=False):
        if fast_transform is False:
            SpectralBase._evaluate_expansion_all(self, input_array, output_array, x, fast_transform)
            return
        assert input_array.ndim == 1, 'Use fast_transform=False'
        xj, _ = self.points_and_weights(self.N)
        from shenfun.optimization.numba import legendre as legn
        legn.legendre_shendirichlet_evaluate_expansion_all(xj, input_array, output_array, self.is_scaled())


    def _evaluate_scalar_product(self, fast_transform=False):
        input_array = self.scalar_product.input_array
        output_array = self.scalar_product.output_array
        if fast_transform is False:
            SpectralBase._evaluate_scalar_product(self)
            output_array[self.si[-2]] = 0
            output_array[self.si[-1]] = 0
            return
        M = self.shape(False)
        xj, wj = self.points_and_weights(M)
        assert input_array.ndim == 1, 'Use fast_transform=False'
        from shenfun.optimization.numba import legendre as legn
        legn.legendre_shendirichlet_scalar_product(xj, wj, input_array, output_array, self.is_scaled())
        #phi_i = np.zeros_like(xj)
        #Lnm = eval_legendre(0, xj)
        #Ln = eval_legendre(1, xj)
        #Lnp = ((2+1)*xj*Ln - 1*Lnm)/2
        #for i in range(self.N-2):
        #    phi_i[:] = Lnm-Lnp
        #    output_array[i] = np.sum(phi_i*wj*input_array)
        #    Lnm[:] = Ln
        #    Ln[:] = Lnp
        #    Lnp[:] = ((2*(i+2)+1)*xj*Ln - (i+2)*Lnm)/(i+3)

        output_array[self.si[-2]] = 0
        output_array[self.si[-1]] = 0

    def eval(self, x, u, output_array=None):
        x = np.atleast_1d(x)
        if output_array is None:
            output_array = np.zeros(x.shape, dtype=self.dtype)
        x = self.map_reference_domain(x)
        w_hat = work[(u, 0, True)]
        self.set_factor_array(u)
        output_array[:] = leg.legval(x, u[:-2]*self._factor)
        w_hat[2:] = u[:-2]*self._factor
        output_array -= leg.legval(x, w_hat)
        output_array += 0.5*(u[-1]*(1+x) + u[-2]*(1-x))
        return output_array

    def get_bc_basis(self):
        if self._bc_basis:
            return self._bc_basis
        self._bc_basis = BCDirichlet(self.N, quad=self.quad, domain=self.domain,
                                     scaled=self._scaled, coordinates=self.coors.coordinates)
        return self._bc_basis

    def get_refined(self, N):
        return ShenDirichlet(N,
                             quad=self.quad,
                             domain=self.domain,
                             dtype=self.dtype,
                             padding_factor=self.padding_factor,
                             dealias_direct=self.dealias_direct,
                             coordinates=self.coors.coordinates,
                             bc=self.bc.bc,
                             scaled=self._scaled)

    def get_dealiased(self, padding_factor=1.5, dealias_direct=False):
        return ShenDirichlet(self.N,
                             quad=self.quad,
                             dtype=self.dtype,
                             padding_factor=padding_factor,
                             dealias_direct=dealias_direct,
                             domain=self.domain,
                             coordinates=self.coors.coordinates,
                             bc=self.bc.bc,
                             scaled=self._scaled)

    def get_unplanned(self):
        return ShenDirichlet(self.N,
                             quad=self.quad,
                             domain=self.domain,
                             dtype=self.dtype,
                             padding_factor=self.padding_factor,
                             dealias_direct=self.dealias_direct,
                             coordinates=self.coors.coordinates,
                             bc=self.bc.bc,
                             scaled=self._scaled)


class ShenNeumann(LegendreBase):
    """Function space for homogeneous Neumann boundary conditions

    Parameters
    ----------
        N : int
            Number of quadrature points
        quad : str, optional
            Type of quadrature

            - LG - Legendre-Gauss
            - GL - Legendre-Gauss-Lobatto

        mean : number
            mean value
        bc : 2-tuple of numbers
            Boundary conditions at edges of domain
        domain : 2-tuple of floats, optional
            The computational domain
        padding_factor : float, optional
            Factor for padding backward transforms.
        dealias_direct : bool, optional
            Set upper 1/3 of coefficients to zero before backward transform
        dtype : data-type, optional
            Type of input data in real physical space. Will be overloaded when
            basis is part of a :class:`.TensorProductSpace`.
        coordinates: 2- or 3-tuple (coordinate, position vector (, sympy assumptions)), optional
            Map for curvilinear coordinatesystem.
            The new coordinate variable in the new coordinate system is the first item.
            Second item is a tuple for the Cartesian position vector as function of the
            new variable in the first tuple. Example::

                theta = sp.Symbols('x', real=True, positive=True)
                rv = (sp.cos(theta), sp.sin(theta))
    """

    def __init__(self, N, quad="LG", mean=None, bc=(0., 0.), domain=(-1., 1.), padding_factor=1,
                 dealias_direct=False, dtype=float, coordinates=None):
        LegendreBase.__init__(self, N, quad=quad, domain=domain, dtype=dtype,
                              padding_factor=padding_factor, dealias_direct=dealias_direct,
                              coordinates=coordinates)
        from shenfun.tensorproductspace import BoundaryValues
        self.mean = mean
        self._factor = np.zeros(0)
        self._bc_basis = None
        self.bc = BoundaryValues(self, bc=bc)

    @staticmethod
    def boundary_condition():
        return 'Neumann'

    @staticmethod
    def short_name():
        return 'SN'

    @property
    def use_fixed_gauge(self):
        if self.mean is None:
            return False
        T = self.tensorproductspace
        if T:
            return T.use_fixed_gauge
        return True

    @property
    def has_nonhomogeneous_bcs(self):
        return self.bc.has_nonhomogeneous_bcs()

    def _composite(self, V, argument=0):
        P = np.zeros(V.shape)
        k = np.arange(V.shape[1]).astype(float)
        P[:, :-2] = V[:, :-2] - (k[:-2]*(k[:-2]+1)/(k[:-2]+2))/(k[:-2]+3)*V[:, 2:]
        if argument == 1:
            P[:, -2] = 0.5*V[:, 1] - 1/6*V[:, 2]
            P[:, -1] = 0.5*V[:, 1] + 1/6*V[:, 2]
        return P

    def set_factor_array(self, v):
        if not self._factor.shape == v.shape:
            k = self.wavenumbers().astype(float)
            self._factor = k*(k+1)/(k+2)/(k+3)

    def _evaluate_scalar_product(self, fast_transform=False):
        input_array = self.scalar_product.input_array
        output_array = self.scalar_product.output_array
        if fast_transform is False:
            SpectralBase._evaluate_scalar_product(self)
            output_array[self.sl[slice(-2, None)]] = 0
            if self.use_fixed_gauge:
                output_array[self.si[0]] = self.mean*np.pi
            return

        assert input_array.ndim == 1, 'Use fast_transform=False'

        xj, wj = self.points_and_weights(self.N)
        from shenfun.optimization.numba import legendre as legn
        legn.legendre_shenneumann_scalar_product(xj, wj, input_array, output_array)

        output_array[self.sl[slice(-2, None)]] = 0
        if self.use_fixed_gauge:
            output_array[self.si[0]] = self.mean*np.pi

    def _evaluate_expansion_all(self, input_array, output_array,
                                x=None, fast_transform=False):
        if fast_transform is False:
            SpectralBase._evaluate_expansion_all(self, input_array, output_array, x, fast_transform)
            return

        assert input_array.ndim == 1, 'Use fast_transform=False'
        xj, _ = self.points_and_weights(self.N)
        try:
            from shenfun.optimization.numba import legendre as legn
            legn.legendre_shenneumann_evaluate_expansion_all(xj, input_array, output_array)
        except:
            raise RuntimeError('Requires Numba')

    def sympy_basis(self, i=0, x=sympy.symbols('x', real=True)):
        if i < self.N-2:
            f = sympy.legendre(i, x) - (i*(i+1))/((i+2)*(i+3))*sympy.legendre(i+2, x)
        else:
            f = np.sum(BCNeumann.coefficient_matrix()[i-self.N+2]*np.array([sympy.legendre(j, x) for j in range(3)]))
        return f

    def evaluate_basis(self, x, i=0, output_array=None):
        x = np.atleast_1d(x)
        if output_array is None:
            output_array = np.zeros(x.shape)
        if i < self.N-2:
            output_array[:] = eval_legendre(i, x) - i*(i+1.)/(i+2.)/(i+3.)*eval_legendre(i+2, x)
        else:
            output_array[:] = self.get_bc_basis().evaluate_basis(x, i-self.N+2)

        return output_array

    def evaluate_basis_derivative(self, x=None, i=0, k=0, output_array=None):
        if x is None:
            x = self.mesh(False, False)
        if output_array is None:
            output_array = np.zeros(x.shape)
        x = np.atleast_1d(x)
        if i < self.N-2:
            basis = np.zeros(self.shape(True))
            basis[np.array([i, i+2])] = (1, -i*(i+1.)/(i+2.)/(i+3.))
            basis = leg.Legendre(basis)
            if k > 0:
                basis = basis.deriv(k)
            output_array[:] = basis(x)
        else:
            output_array[:] = self.get_bc_basis().evaluate_basis_derivative(x, i-self.N+2, k)
        return output_array

    def to_ortho(self, input_array, output_array=None):
        if output_array is None:
            output_array = np.zeros_like(input_array)
        else:
            output_array.fill(0)

        s0 = self.sl[slice(0, -2)]
        s1 = self.sl[slice(2, None)]
        self.set_factor_array(input_array)
        output_array[s0] = input_array[s0]
        output_array[s1] -= self._factor*input_array[s0]
        self.bc.add_to_orthogonal(output_array, input_array)
        return output_array

    def slice(self):
        return slice(0, self.N-2)

    def eval(self, x, u, output_array=None):
        if output_array is None:
            output_array = np.zeros(x.shape, dtype=self.dtype)
        x = self.map_reference_domain(x)
        w_hat = work[(u, 0, True)]
        self.set_factor_array(u)
        output_array[:] = leg.legval(x, u[:-2])
        w_hat[2:] = self._factor*u[:-2]
        output_array -= leg.legval(x, w_hat)
        output_array += u[-2]*(0.5*x-1/3*(3*x**2-1)) + u[-1]*(0.5*x+1/3*(3*x**2-1))
        return output_array

    def get_bc_basis(self):
        if self._bc_basis:
            return self._bc_basis
        self._bc_basis = BCNeumann(self.N, quad=self.quad, domain=self.domain,
                                   coordinates=self.coors.coordinates)
        return self._bc_basis

    def get_refined(self, N):
        return ShenNeumann(N,
                           quad=self.quad,
                           domain=self.domain,
                           bc=self.bc.bc,
                           dtype=self.dtype,
                           padding_factor=self.padding_factor,
                           dealias_direct=self.dealias_direct,
                           coordinates=self.coors.coordinates,
                           mean=self.mean)

    def get_dealiased(self, padding_factor=1.5, dealias_direct=False):
        return ShenNeumann(self.N,
                           quad=self.quad,
                           domain=self.domain,
                           bc=self.bc.bc,
                           dtype=self.dtype,
                           padding_factor=padding_factor,
                           dealias_direct=dealias_direct,
                           coordinates=self.coors.coordinates,
                           mean=self.mean)

    def get_unplanned(self):
        return ShenNeumann(self.N,
                           quad=self.quad,
                           domain=self.domain,
                           bc=self.bc.bc,
                           dtype=self.dtype,
                           padding_factor=self.padding_factor,
                           dealias_direct=self.dealias_direct,
                           coordinates=self.coors.coordinates,
                           mean=self.mean)


class ShenBiharmonic(LegendreBase):
    """Function space for biharmonic basis

    Both Dirichlet and Neumann boundary conditions.

    Parameters
    ----------
        N : int
            Number of quadrature points
        quad : str, optional
            Type of quadrature

            - LG - Legendre-Gauss
            - GL - Legendre-Gauss-Lobatto
        4-tuple of numbers, optional
            The values of the 4 boundary conditions at x=(-1, 1).
            The two Dirichlet first and then the Neumann.
        domain : 2-tuple of floats, optional
            The computational domain
        padding_factor : float, optional
            Factor for padding backward transforms.
        dealias_direct : bool, optional
            Set upper 1/3 of coefficients to zero before backward transform
        dtype : data-type, optional
            Type of input data in real physical space. Will be overloaded when
            basis is part of a :class:`.TensorProductSpace`.
        coordinates: 2- or 3-tuple (coordinate, position vector (, sympy assumptions)), optional
            Map for curvilinear coordinatesystem.
            The new coordinate variable in the new coordinate system is the first item.
            Second item is a tuple for the Cartesian position vector as function of the
            new variable in the first tuple. Example::

                theta = sp.Symbols('x', real=True, positive=True)
                rv = (sp.cos(theta), sp.sin(theta))
    """
    def __init__(self, N, quad="LG", bc=(0, 0, 0, 0), domain=(-1., 1.), padding_factor=1,
                 dealias_direct=False, dtype=float, coordinates=None):
        from shenfun.tensorproductspace import BoundaryValues
        LegendreBase.__init__(self, N, quad=quad, domain=domain, dtype=dtype,
                              padding_factor=padding_factor, dealias_direct=dealias_direct,
                              coordinates=coordinates)
        self._factor1 = np.zeros(0)
        self._factor2 = np.zeros(0)
        self._bc_basis = None
        self.bc = BoundaryValues(self, bc=bc)

    @staticmethod
    def boundary_condition():
        return 'Biharmonic'

    @staticmethod
    def short_name():
        return 'SB'

    @property
    def has_nonhomogeneous_bcs(self):
        return self.bc.has_nonhomogeneous_bcs()

    def _composite(self, V, argument=0):
        P = np.zeros_like(V)
        k = np.arange(V.shape[1]).astype(float)[:-4]
        P[:, :-4] = V[:, :-4] - (2*(2*k+5)/(2*k+7))*V[:, 2:-2] + ((2*k+3)/(2*k+7))*V[:, 4:]
        if argument == 1:
            P[:, -4:] = np.tensordot(V[:, :4], BCBiharmonic.coefficient_matrix(), (1, 1))
        return P

    def set_factor_arrays(self, v):
        s = self.sl[self.slice()]
        if not self._factor1.shape == v[s].shape:
            k = self.wavenumbers().astype(float)
            self._factor1 = (-2*(2*k+5)/(2*k+7)).astype(float)
            self._factor2 = ((2*k+3)/(2*k+7)).astype(float)

    def _evaluate_scalar_product(self, fast_transform=False):
        SpectralBase._evaluate_scalar_product(self)
        self.scalar_product.output_array[self.sl[slice(-4, None)]] = 0

    #@optimizer
    def set_w_hat(self, w_hat, fk, f1, f2): # pragma: no cover
        s = self.sl[self.slice()]
        s2 = self.sl[slice(2, -2)]
        s4 = self.sl[slice(4, None)]
        w_hat[s] = fk[s]
        w_hat[s2] += f1*fk[s]
        w_hat[s4] += f2*fk[s]
        return w_hat

    def sympy_basis(self, i=0, x=sympy.symbols('x', real=True)):
        if i < self.N-4:
            f = (sympy.legendre(i, x)
                 -2*(2*i+5.)/(2*i+7.)*sympy.legendre(i+2, x)
                 +((2*i+3.)/(2*i+7.))*sympy.legendre(i+4, x))
        else:
            f = 0
            for j, c in enumerate(BCBiharmonic.coefficient_matrix()[i-(self.N-4)]):
                f += c*sympy.legendre(j, x)
        return f

    def evaluate_basis(self, x, i=0, output_array=None):
        x = np.atleast_1d(x)
        if output_array is None:
            output_array = np.zeros(x.shape)
        if i < self.N-4:
            output_array[:] = eval_legendre(i, x) - 2*(2*i+5.)/(2*i+7.)*eval_legendre(i+2, x) + ((2*i+3.)/(2*i+7.))*eval_legendre(i+4, x)
        else:
            output_array[:] = self.get_bc_basis().evaluate_basis(x, i-self.N+4)
        return output_array

    def evaluate_basis_derivative(self, x=None, i=0, k=0, output_array=None):
        if x is None:
            x = self.mesh(False, False)
        if output_array is None:
            output_array = np.zeros(x.shape)
        x = np.atleast_1d(x)
        if i < self.N-4:
            basis = np.zeros(self.shape(True))
            basis[np.array([i, i+2, i+4])] = (1, -2*(2*i+5.)/(2*i+7.), ((2*i+3.)/(2*i+7.)))
            basis = leg.Legendre(basis)
            if k > 0:
                basis = basis.deriv(k)
            output_array[:] = basis(x)
        else:
            output_array[:] = self.get_bc_basis().evaluate_basis_derivative(x, i-self.N+4, k)

        return output_array

    def to_ortho(self, input_array, output_array=None):
        if output_array is None:
            output_array = np.zeros_like(input_array)
        else:
            output_array.fill(0)

        self.set_factor_arrays(input_array)
        output_array = self.set_w_hat(output_array, input_array, self._factor1, self._factor2)
        self.bc.add_to_orthogonal(output_array, input_array)
        return output_array

    def slice(self):
        return slice(0, self.N-4)

    def eval(self, x, u, output_array=None):
        if output_array is None:
            output_array = np.zeros(x.shape, dtype=self.dtype)
        x = self.map_reference_domain(x)
        w_hat = work[(u, 0, True)]
        self.set_factor_arrays(u)
        output_array[:] = leg.legval(x, u[:-4])
        w_hat[2:-2] = self._factor1*u[:-4]
        output_array += leg.legval(x, w_hat[:-2])
        w_hat[4:] = self._factor2*u[:-4]
        w_hat[:4] = 0
        output_array += leg.legval(x, w_hat)
        return output_array

    def get_bc_basis(self):
        if self._bc_basis:
            return self._bc_basis
        self._bc_basis = BCBiharmonic(self.N, quad=self.quad, domain=self.domain,
                                      coordinates=self.coors.coordinates)
        return self._bc_basis

    def get_refined(self, N):
        return ShenBiharmonic(N,
                              quad=self.quad,
                              domain=self.domain,
                              dtype=self.dtype,
                              padding_factor=self.padding_factor,
                              dealias_direct=self.dealias_direct,
                              coordinates=self.coors.coordinates,
                              bc=self.bc.bc)

    def get_dealiased(self, padding_factor=1.5, dealias_direct=False):
        return ShenBiharmonic(self.N,
                              quad=self.quad,
                              domain=self.domain,
                              dtype=self.dtype,
                              padding_factor=padding_factor,
                              dealias_direct=dealias_direct,
                              coordinates=self.coors.coordinates,
                              bc=self.bc.bc)

    def get_unplanned(self):
        return ShenBiharmonic(self.N,
                              quad=self.quad,
                              domain=self.domain,
                              dtype=self.dtype,
                              padding_factor=self.padding_factor,
                              dealias_direct=self.dealias_direct,
                              coordinates=self.coors.coordinates,
                              bc=self.bc.bc)

class BeamFixedFree(LegendreBase):
    """Function space for biharmonic basis

    Function space for biharmonic basis

    Fulfills the following boundary conditions:

        u(-1) = a, u'(-1) = b, u''(1) = c, u'''(1) = d.

    Both Dirichlet and Neumann boundary conditions.

    Parameters
    ----------
        N : int
            Number of quadrature points
        quad : str, optional
            Type of quadrature

            - LG - Legendre-Gauss
            - GL - Legendre-Gauss-Lobatto
        4-tuple of numbers, optional
            The values of the 4 boundary conditions
            u(-1) = a, u'(-1) = b, u''(1) = c, u'''(1) = d

        domain : 2-tuple of floats, optional
            The computational domain
        padding_factor : float, optional
            Factor for padding backward transforms.
        dealias_direct : bool, optional
            Set upper 1/3 of coefficients to zero before backward transform
        dtype : data-type, optional
            Type of input data in real physical space. Will be overloaded when
            basis is part of a :class:`.TensorProductSpace`.
        coordinates: 2- or 3-tuple (coordinate, position vector (, sympy assumptions)), optional
            Map for curvilinear coordinatesystem.
            The new coordinate variable in the new coordinate system is the first item.
            Second item is a tuple for the Cartesian position vector as function of the
            new variable in the first tuple. Example::

                theta = sp.Symbol('x', real=True, positive=True)
                rv = (sp.cos(theta), sp.sin(theta))
    """
    def __init__(self, N, quad="LG", bc=(0, 0, 0, 0), domain=(-1., 1.), padding_factor=1,
                 dealias_direct=False, dtype=float, coordinates=None):
        from shenfun.tensorproductspace import BoundaryValues
        LegendreBase.__init__(self, N, quad=quad, domain=domain, dtype=dtype,
                              padding_factor=padding_factor, dealias_direct=dealias_direct,
                              coordinates=coordinates)
        self._factor1 = np.zeros(0)
        self._factor2 = np.zeros(0)
        self._factor3 = np.zeros(0)
        self._factor4 = np.zeros(0)
        self._bc_basis = None
        self.bc = BoundaryValues(self, bc=bc)

    @staticmethod
    def boundary_condition():
        return 'BeamFixedFree'

    @staticmethod
    def short_name():
        return 'BF'

    @property
    def has_nonhomogeneous_bcs(self):
        return self.bc.has_nonhomogeneous_bcs()

    def _composite(self, V, argument=0):
        P = np.zeros_like(V)
        k = np.arange(V.shape[1]).astype(float)[:-4]
        P[:, :-4] = (V[:, :-4] + 4*(2*k+3)/((k+3)**2)*V[:, 1:-3] - 2*(k-1)*(k+1)*(k+6)*(2*k+5)/((k+3)**2*(k+4)*(2*k+7))*V[:, 2:-2]
         - 4*(k+1)**2*(2*k+3)/((k+3)**2*(k+4)**2)*V[:, 3:-1] + ((k+1)**2*(k+2)**2*(2*k+3)/((k+3)**2*(k+4)**2*(2*k+7)))*V[:, 4:])
        if argument == 1:
            P[:, -4:] = np.tensordot(V[:, :4], BCBeamFixedFree.coefficient_matrix(), (1, 1))
        return P

    def set_factor_arrays(self, v):
        s = self.sl[self.slice()]
        if not self._factor1.shape == v[s].shape:
            k = self.wavenumbers().astype(float)
            self._factor1 = (4*(2*k+3)/((k+3)**2)).astype(float)
            self._factor2 = (-(2*(k-1)*(k+1)*(k+6)*(2*k+5)/((k+3)**2*(k+4)*(2*k+7)))).astype(float)
            self._factor3 = (- 4*(k+1)**2*(2*k+3)/((k+3)**2*(k+4)**2)).astype(float)
            self._factor4 = ((((k+1)/(k+3))*((k+2)/(k+4)))**2*(2*k+3)/(2*k+7)).astype(float)

    def _evaluate_scalar_product(self, fast_transform=False):
        SpectralBase._evaluate_scalar_product(self)
        self.scalar_product.output_array[self.sl[slice(-4, None)]] = 0

    def set_w_hat(self, w_hat, fk, f1, f2): # pragma: no cover
        s = self.sl[self.slice()]
        s2 = self.sl[slice(2, -2)]
        s4 = self.sl[slice(4, None)]
        w_hat[s] = fk[s]
        w_hat[s2] += f1*fk[s]
        w_hat[s4] += f2*fk[s]
        return w_hat

    def sympy_basis(self, i=0, x=sympy.symbols('x', real=True)):
        if i < self.N-4:
            f = (sympy.legendre(i, x)
                 +(4*(2*i+3)/((i+3)**2))*sympy.legendre(i+1, x)
                 -(2*(i-1)*(i+1)*(i+6)*(2*i+5)/((i+3)**2*(i+4)*(2*i+7)))*sympy.legendre(i+2, x)
                 -4*(i+1)**2*(2*i+3)/((i+3)**2*(i+4)**2)*sympy.legendre(i+3, x)
                 +(i+1)**2*(i+2)**2*(2*i+3)/((i+3)**2*(i+4)**2*(2*i+7))*sympy.legendre(i+4, x))
        else:
            f = 0
            for j, c in enumerate(BCBeamFixedFree.coefficient_matrix()[i-(self.N-4)]):
                f += c*sympy.legendre(j, x)
        return f

    def evaluate_basis(self, x, i=0, output_array=None):
        x = np.atleast_1d(x)
        if output_array is None:
            output_array = np.zeros(x.shape)
        if i < self.N-4:
            output_array[:] = eval_legendre(i, x) + (4*(2*i+3)/((i+3)**2))*eval_legendre(i+1, x) \
                -(2*(i-1)*(i+1)*(i+6)*(2*i+5)/((i+3)**2*(i+4)*(2*i+7)))*eval_legendre(i+2, x) \
                    -4*(i+1)**2*(2*i+3)/((i+3)**2*(i+4)**2)*eval_legendre(i+3, x) \
                    +(i+1)**2*(i+2)**2*(2*i+3)/((i+3)^2*(i+4)**2*(2*i+7))*eval_legendre(i+4, x)
        else:
            X = sympy.symbols('x', real=True)
            output_array[:] = sympy.lambdify(X, self.sympy_basis(i, x=X))(x)
        return output_array

    def evaluate_basis_derivative(self, x=None, i=0, k=0, output_array=None):
        if x is None:
            x = self.mesh(False, False)
        if output_array is None:
            output_array = np.zeros(x.shape)
        x = np.atleast_1d(x)
        if i < self.N-4:
            basis = np.zeros(self.shape(True))
            basis[np.array([i, i+1, i+2, i+3, i+4])] = (1, 4*(2*i+3)/((i+3)**2), -(2*(i-1)*(i+1)*(i+6)*(2*i+5)/((i+3)**2*(i+4)*(2*i+7))), \
                                                        -4*(i+1)**2*(2*i+3)/((i+3)**2*(i+4)**2), \
                                                            (i+1)**2*(i+2)**2*(2*i+3)/((i+3)**2*(i+4)**2*(2*i+7)))
            basis = leg.Legendre(basis)
            if k > 0:
                basis = basis.deriv(k)
            output_array[:] = basis(x)
        else:
            X = sympy.symbols('x', real=True)
            output_array[:] = sympy.lambdify(X, self.sympy_basis(i, X).diff(X, k))(x)
        return output_array

    def to_ortho(self, input_array, output_array=None):
        if output_array is None:
            output_array = Function(self.get_orthogonal())
        else:
            output_array.fill(0)

        self.set_factor_arrays(input_array)
        output_array = self.set_w_hat(output_array, input_array, self._factor1, self._factor2)
        self.bc.add_to_orthogonal(output_array, input_array)
        return output_array

    def slice(self):
        return slice(0, self.N-4)

    def eval(self, x, u, output_array=None):
        if output_array is None:
            output_array = np.zeros(x.shape, dtype=self.dtype)
        x = self.map_reference_domain(x)
        w_hat = work[(u, 0, True)]
        self.set_factor_arrays(u)
        output_array[:] = leg.legval(x, u[:-4])
        w_hat[1:-3] = self._factor1*u[:-4]
        w_hat[0] = 0
        output_array += leg.legval(x, w_hat[:-3])
        w_hat[2:-2] = self._factor2*u[:-4]
        w_hat[:2] = 0
        output_array += leg.legval(x, w_hat[:-2])
        w_hat[3:-1] = self._factor3*u[:-4]
        w_hat[:3] = 0
        output_array += leg.legval(x, w_hat[:-1])
        w_hat[4:] = self._factor3*u[:-4]
        w_hat[:4] = 0
        output_array += leg.legval(x, w_hat)

        return output_array

    def get_bc_basis(self):
        if self._bc_basis:
            return self._bc_basis
        self._bc_basis = BCBeamFixedFree(self.N, quad=self.quad, domain=self.domain,
                                         coordinates=self.coors.coordinates)
        return self._bc_basis

    def get_refined(self, N):
        return BeamFixedFree(N,
                             quad=self.quad,
                             domain=self.domain,
                             dtype=self.dtype,
                             padding_factor=self.padding_factor,
                             dealias_direct=self.dealias_direct,
                             coordinates=self.coors.coordinates,
                             bc=self.bc.bc)

    def get_dealiased(self, padding_factor=1.5, dealias_direct=False):
        return BeamFixedFree(self.N,
                             quad=self.quad,
                             domain=self.domain,
                             dtype=self.dtype,
                             padding_factor=padding_factor,
                             dealias_direct=dealias_direct,
                             coordinates=self.coors.coordinates,
                             bc=self.bc.bc)

    def get_unplanned(self):
        return BeamFixedFree(self.N,
                             quad=self.quad,
                             domain=self.domain,
                             dtype=self.dtype,
                             padding_factor=self.padding_factor,
                             dealias_direct=self.dealias_direct,
                             coordinates=self.coors.coordinates,
                             bc=self.bc.bc)


class UpperDirichlet(LegendreBase):
    """Legendre function space with homogeneous Dirichlet boundary conditions on x=1

    Parameters
    ----------
        N : int
            Number of quadrature points
        quad : str, optional
            Type of quadrature

            - LG - Legendre-Gauss
            - GL - Legendre-Gauss-Lobatto

        domain : 2-tuple of floats, optional
            The computational domain
        padding_factor : float, optional
            Factor for padding backward transforms.
        dealias_direct : bool, optional
            Set upper 1/3 of coefficients to zero before backward transform
        dtype : data-type, optional
            Type of input data in real physical space. Will be overloaded when
            basis is part of a :class:`.TensorProductSpace`.
        coordinates: 2- or 3-tuple (coordinate, position vector (, sympy assumptions)), optional
            Map for curvilinear coordinatesystem.
            The new coordinate variable in the new coordinate system is the first item.
            Second item is a tuple for the Cartesian position vector as function of the
            new variable in the first tuple. Example::

                theta = sp.Symbols('x', real=True, positive=True)
                rv = (sp.cos(theta), sp.sin(theta))
    """
    def __init__(self, N, quad="LG", bc=(None, 0), domain=(-1., 1.), dtype=float,
                 padding_factor=1, dealias_direct=False, coordinates=None):
        assert quad == "LG"
        LegendreBase.__init__(self, N, quad=quad, domain=domain, dtype=dtype,
                              padding_factor=padding_factor, dealias_direct=dealias_direct,
                              coordinates=coordinates)
        from shenfun.tensorproductspace import BoundaryValues
        self._factor = np.ones(1)
        self._bc_basis = None
        self.bc = BoundaryValues(self, bc=bc)

    @staticmethod
    def boundary_condition():
        return 'UpperDirichlet'

    @staticmethod
    def short_name():
        return 'UD'

    @property
    def has_nonhomogeneous_bcs(self):
        return self.bc.has_nonhomogeneous_bcs()

    def is_scaled(self):
        return False

    def _composite(self, V, argument=0):
        P = np.zeros(V.shape)
        P[:, :-1] = V[:, :-1] - V[:, 1:]
        if argument == 1: # if trial function
            P[:, -1] = (V[:, 0] + V[:, 1])/2    # x = +1
        return P

    def to_ortho(self, input_array, output_array=None):
        if output_array is None:
            output_array = np.zeros_like(input_array)
        else:
            output_array.fill(0)

        s0 = self.sl[slice(0, -1)]
        s1 = self.sl[slice(1, None)]
        output_array[s0] = input_array[s0]
        output_array[s1] -= input_array[s0]
        self.bc.add_to_orthogonal(output_array, input_array)
        return output_array

    def slice(self):
        return slice(0, self.N-1)

    def sympy_basis(self, i=0, x=sympy.symbols('x', real=True)):
        if i < self.N-1:
            return sympy.legendre(i, x)-sympy.legendre(i+1, x)
        assert i == self.N-1
        return 0.5*(1+x)

    def evaluate_basis(self, x, i=0, output_array=None):
        x = np.atleast_1d(x)
        if output_array is None:
            output_array = np.zeros(x.shape)
        if i < self.N-1:
            output_array[:] = eval_legendre(i, x) - eval_legendre(i+1, x)
        elif i == self.N-1:
            output_array[:] = 0.5*(1+x)
        return output_array

    def evaluate_basis_derivative(self, x=None, i=0, k=0, output_array=None):
        if x is None:
            x = self.mesh(False, False)
        if output_array is None:
            output_array = np.zeros(x.shape)
        x = np.atleast_1d(x)
        if i < self.N-1:
            basis = np.zeros(self.shape(True))
            basis[np.array([i, i+1])] = (1, -1)
            basis = leg.Legendre(basis)
            if k > 0:
                basis = basis.deriv(k)
            output_array[:] = basis(x)
        else:
            if k == 1:
                output_array[:] = 0.5
            else:
                output_array[:] = 0
        return output_array

    def _evaluate_scalar_product(self, fast_transform=False):
        SpectralBase._evaluate_scalar_product(self)
        self.scalar_product.output_array[self.si[-1]] = 0

    def eval(self, x, u, output_array=None):
        x = np.atleast_1d(x)
        if output_array is None:
            output_array = np.zeros(x.shape, dtype=self.dtype)
        x = self.map_reference_domain(x)
        w_hat = work[(u, 0, True)]
        output_array[:] = leg.legval(x, u[:-1])
        w_hat[1:] = u[:-1]
        output_array -= leg.legval(x, w_hat)
        output_array += 0.5*u[-1]*(1+x)
        return output_array

    def get_bc_basis(self):
        if self._bc_basis:
            return self._bc_basis
        self._bc_basis = BCUpperDirichlet(self.N, quad=self.quad, domain=self.domain,
                                          coordinates=self.coors.coordinates)
        return self._bc_basis

    def get_refined(self, N):
        return UpperDirichlet(N,
                              quad=self.quad,
                              domain=self.domain,
                              dtype=self.dtype,
                              padding_factor=self.padding_factor,
                              dealias_direct=self.dealias_direct,
                              coordinates=self.coors.coordinates,
                              bc=self.bc.bc)

    def get_dealiased(self, padding_factor=1.5, dealias_direct=False):
        return UpperDirichlet(self.N,
                              quad=self.quad,
                              domain=self.domain,
                              dtype=self.dtype,
                              padding_factor=padding_factor,
                              dealias_direct=dealias_direct,
                              coordinates=self.coors.coordinates,
                              bc=self.bc.bc)

    def get_unplanned(self):
        return UpperDirichlet(self.N,
                              quad=self.quad,
                              domain=self.domain,
                              dtype=self.dtype,
                              padding_factor=self.padding_factor,
                              dealias_direct=self.dealias_direct,
                              coordinates=self.coors.coordinates,
                              bc=self.bc.bc)


class ShenBiPolar(LegendreBase):
    """Legendre function space for the Biharmonic equation in polar coordinates

    Parameters
    ----------
        N : int
            Number of quadrature points
        quad : str, optional
            Type of quadrature

            - LG - Legendre-Gauss
            - GL - Legendre-Gauss-Lobatto

        domain : 2-tuple of floats, optional
            The computational domain
        padding_factor : float, optional
            Factor for padding backward transforms.
        dealias_direct : bool, optional
            Set upper 1/3 of coefficients to zero before backward transform
        dtype : data-type, optional
            Type of input data in real physical space. Will be overloaded when
            basis is part of a :class:`.TensorProductSpace`.
        coordinates: 2- or 3-tuple (coordinate, position vector (, sympy assumptions)), optional
            Map for curvilinear coordinatesystem.
            The new coordinate variable in the new coordinate system is the first item.
            Second item is a tuple for the Cartesian position vector as function of the
            new variable in the first tuple. Example::

                theta = sp.Symbols('x', real=True, positive=True)
                rv = (sp.cos(theta), sp.sin(theta))
    """
    def __init__(self, N, quad="LG", domain=(-1., 1.), dtype=float,
                 padding_factor=1, dealias_direct=False, coordinates=None):
        assert quad == "LG"
        LegendreBase.__init__(self, N, quad=quad, domain=domain, dtype=dtype,
                              padding_factor=padding_factor, dealias_direct=dealias_direct,
                              coordinates=coordinates)

    @staticmethod
    def boundary_condition():
        return 'Biharmonic'

    @staticmethod
    def short_name():
        return 'SP'

    @property
    def has_nonhomogeneous_bcs(self):
        return False

    def to_ortho(self, input_array, output_array=None):
        raise(NotImplementedError)

    def slice(self):
        return slice(0, self.N-4)

    def sympy_basis(self, i=0, x=sympy.symbols('x', real=True)):
        return (1-x)**2*(1+x)**2*(sympy.legendre(i+1, x).diff(x, 1))

    def evaluate_basis(self, x=None, i=0, output_array=None):
        output_array = SpectralBase.evaluate_basis(self, x=x, i=i, output_array=output_array)
        return output_array

    def evaluate_basis_derivative(self, x=None, i=0, k=0, output_array=None):
        output_array = SpectralBase.evaluate_basis_derivative(self, x=x, i=i, k=k, output_array=output_array)
        return output_array

    def evaluate_basis_all(self, x=None, argument=0):
        if x is None:
            #x = self.mesh(False, False)
            x = self.mpmath_points_and_weights()[0]
        output_array = np.zeros((x.shape[0], self.N))
        for j in range(self.N-4):
            output_array[:, j] = self.evaluate_basis(x, j, output_array=output_array[:, j])
        return output_array

    def evaluate_basis_derivative_all(self, x=None, k=0, argument=0):
        if x is None:
            x = self.mpmath_points_and_weights()[0]
        V = np.zeros((x.shape[0], self.N))
        for i in range(self.N-2):
            V[:, i] = self.evaluate_basis_derivative(x, i, k, output_array=V[:, i])
        return V

    def _evaluate_scalar_product(self, fast_transform=False):
        SpectralBase._evaluate_scalar_product(self)
        self.scalar_product.output_array[self.sl[slice(-4, None)]] = 0

    def eval(self, x, u, output_array=None):
        x = np.atleast_1d(x)
        if output_array is None:
            output_array = np.zeros(x.shape, dtype=self.dtype)
        else:
            output_array.fill(0)
        x = self.map_reference_domain(x)
        fj = self.evaluate_basis_all(x)
        output_array[:] = np.dot(fj, u)
        return output_array


class ShenBiPolar0(LegendreBase):
    """Legendre function space for biharmonic basis for polar coordinates

    Homogeneous Dirichlet and Neumann boundary conditions.

    Parameters
    ----------
        N : int
            Number of quadrature points
        quad : str, optional
            Type of quadrature

            - LG - Legendre-Gauss
        4-tuple of numbers, optional
            The values of the 4 boundary conditions at x=(-1, 1).
            The two Dirichlet first and then the Neumann.
        domain : 2-tuple of floats, optional
            The computational domain
        padding_factor : float, optional
            Factor for padding backward transforms.
        dealias_direct : bool, optional
            Set upper 1/3 of coefficients to zero before backward transform
        dtype : data-type, optional
            Type of input data in real physical space. Will be overloaded when
            basis is part of a :class:`.TensorProductSpace`.
        coordinates: 2- or 3-tuple (coordinate, position vector (, sympy assumptions)), optional
            Map for curvilinear coordinatesystem.
            The new coordinate variable in the new coordinate system is the first item.
            Second item is a tuple for the Cartesian position vector as function of the
            new variable in the first tuple. Example::

                theta = sp.Symbols('x', real=True, positive=True)
                rv = (sp.cos(theta), sp.sin(theta))
    """
    def __init__(self, N, quad="LG", domain=(-1., 1.), padding_factor=1,
                 dealias_direct=False, dtype=float, coordinates=None):
        assert quad == "LG"
        LegendreBase.__init__(self, N, quad="LG", domain=domain, dtype=dtype,
                              padding_factor=padding_factor, dealias_direct=dealias_direct,
                              coordinates=coordinates)
        self._factor1 = np.zeros(0)
        self._factor2 = np.zeros(0)
        self._factor3 = np.zeros(0)

    @staticmethod
    def boundary_condition():
        return 'BiPolar0'

    @staticmethod
    def short_name():
        return 'SP0'

    @property
    def has_nonhomogeneous_bcs(self):
        return False

    def _composite(self, V, argument=0):
        P = np.zeros_like(V)
        k = np.arange(V.shape[1]).astype(float)[:-3]
        P[:, :-3] = V[:, :-3] - ((2*k+3)*(k+4)/(2*k+5)/(k+2))*V[:, 1:-2] - (k*(k+1)/(k+2)/(k+3))*V[:, 2:-1] + (k+1)*(2*k+3)/(k+3)/(2*k+5)*V[:, 3:]
        return P

    def set_factor_arrays(self, v):
        s = self.sl[self.slice()]
        if not self._factor1.shape == v[s].shape:
            k = self.wavenumbers().astype(float)
            self._factor1 = (-(2*k+3)*(k+4)/(2*k+5)/(k+2)).astype(float)
            self._factor2 = (-k*(k+1)/(k+2)/(k+3)).astype(float)
            self._factor3 = ((k+1)*(2*k+3)/(k+3)/(2*k+5)).astype(float)

    #@optimizer
    def set_w_hat(self, w_hat, fk, f1, f2, f3): # pragma: no cover
        s = self.sl[self.slice()]
        s1 = self.sl[slice(1, -2)]
        s2 = self.sl[slice(2, -1)]
        s3 = self.sl[slice(3, None)]
        w_hat[s] = fk[s]
        w_hat[s1] += f1*fk[s]
        w_hat[s2] += f2*fk[s]
        w_hat[s3] += f3*fk[s]
        return w_hat

    def sympy_basis(self, i=0, x=sympy.symbols('x', real=True)):
        #x = self.map_reference_domain(x)
        return (sympy.legendre(i, x)
                -(2*i+3)*(i+4)/(2*i+5)/(i+2)*sympy.legendre(i+1, x)
                -i*(i+1)/(i+2)/(i+3)*sympy.legendre(i+2, x)
                +(i+1)*(2*i+3)/(i+3)/(2*i+5)*sympy.legendre(i+3, x))
        #return
        # (sympy.legendre(i, x) -(2*i+3)*(i+4)/(2*i+5)*sympy.legendre(i+1, x) -i*(i+1)/(i+2)/(i+3)*sympy.legendre(i+2, x) +(i+1)*(i+2)*(2*i+3)/(i+3)/(2*i+5)*sympy.legendre(i+3, x))

    def evaluate_basis(self, x=None, i=0, output_array=None):
        output_array = SpectralBase.evaluate_basis(self, x=x, i=i, output_array=output_array)
        return output_array

    #def evaluate_basis_derivative(self, x=None, i=0, k=0, output_array=None):
    #    output_array = SpectralBase.evaluate_basis_derivative(self, x=x, i=i, k=k, output_array=output_array)
    #    return output_array

    def evaluate_basis_derivative(self, x=None, i=0, k=0, output_array=None):
        if x is None:
            x = self.mesh(False, False)
        x = np.atleast_1d(x)
        if output_array is None:
            output_array = np.zeros(x.shape)

        if i < self.N-3:
            basis = np.zeros(self.shape(True))
            basis[np.array([i, i+1, i+2, i+3])] = (1,
                                                   -(2*i+3)*(i+4)/(2*i+5)/(i+2),
                                                   -i*(i+1)/(i+2)/(i+3),
                                                   (i+1)*(2*i+3)/(i+3)/(2*i+5))
            basis = leg.Legendre(basis)
            if k > 0:
                basis = basis.deriv(k)
            output_array[:] = basis(x)
        else:
            raise RuntimeError
        return output_array

    def evaluate_basis_derivative_all(self, x=None, k=0, argument=0):
        if x is None:
            x = self.mpmath_points_and_weights()[0]
        V = np.zeros((x.shape[0], self.N))
        for i in range(self.N-3):
            V[:, i] = self.evaluate_basis_derivative(x, i, k, output_array=V[:, i])
        return V

    def to_ortho(self, input_array, output_array=None):
        if output_array is None:
            output_array = np.zeros_like(input_array)
        else:
            output_array.fill(0)

        self.set_factor_arrays(input_array)
        output_array = self.set_w_hat(output_array, input_array, self._factor1, self._factor2, self._factor3)
        return output_array

    def slice(self):
        return slice(0, self.N-3)

    def _evaluate_scalar_product(self, fast_transform=False):
        SpectralBase._evaluate_scalar_product(self)
        self.scalar_product.output_array[self.sl[slice(-3, None)]] = 0

    def eval(self, x, u, output_array=None):
        if output_array is None:
            output_array = np.zeros(x.shape, dtype=self.dtype)
        x = self.map_reference_domain(x)
        w_hat = work[(u, 0, True)]
        self.set_factor_arrays(u)
        output_array[:] = leg.legval(x, u[:-3])
        w_hat[1:-2] = self._factor1*u[:-3]
        output_array += leg.legval(x, w_hat[:-2])
        w_hat[2:-1] = self._factor2*u[:-3]
        w_hat[:2] = 0
        output_array += leg.legval(x, w_hat)
        w_hat[3:] = self._factor3*u[:-3]
        w_hat[:3] = 0
        output_array += leg.legval(x, w_hat)
        return output_array


class DirichletNeumann(LegendreBase):
    """Function space for mixed Dirichlet/Neumann boundary conditions
	u(-1)=0, u'(1)=0
    Parameters
    ----------
        N : int
            Number of quadrature points
        quad : str, optional
            Type of quadrature

            - LG - Legendre-Gauss
            - GL - Legendre-Gauss-Lobatto

        bc : tuple of numbers
            Boundary conditions at edges of domain
        domain : 2-tuple of floats, optional
            The computational domain
        scaled : bool, optional
            Whether or not to scale test functions with 1/sqrt(4k+6).
            Scaled test functions give a stiffness matrix equal to the
            identity matrix.
        padding_factor : float, optional
            Factor for padding backward transforms.
        dealias_direct : bool, optional
            Set upper 1/3 of coefficients to zero before backward transform
        dtype : data-type, optional
            Type of input data in real physical space. Will be overloaded when
            basis is part of a :class:`.TensorProductSpace`.
        coordinates: 2- or 3-tuple (coordinate, position vector (, sympy assumptions)), optional
            Map for curvilinear coordinatesystem.
            The new coordinate variable in the new coordinate system is the first item.
            Second item is a tuple for the Cartesian position vector as function of the
            new variable in the first tuple. Example::

                theta = sp.Symbols('x', real=True, positive=True)
                rv = (sp.cos(theta), sp.sin(theta))
    """
    def __init__(self, N, quad="LG", bc=(0., 0.), domain=(-1., 1.), dtype=float,
                 padding_factor=1, dealias_direct=False, coordinates=None):
        LegendreBase.__init__(self, N, quad=quad, domain=domain, dtype=dtype,
                              padding_factor=padding_factor, dealias_direct=dealias_direct,
                              coordinates=coordinates)
        from shenfun.tensorproductspace import BoundaryValues
        self._factor1 = np.ones(1)
        self._factor2 = np.ones(1)
        self._bc_basis = None
        self.bc = BoundaryValues(self, bc=bc)

    @staticmethod
    def boundary_condition():
        return 'DirichletNeumann'

    @staticmethod
    def short_name():
        return 'DN'

    @property
    def has_nonhomogeneous_bcs(self):
        return self.bc.has_nonhomogeneous_bcs()

    def set_factor_array(self, v):
        """Set intermediate factor arrays"""
        s = self.sl[self.slice()]
        if not self._factor1.shape == v[s].shape:
            k = self.wavenumbers().astype(float)
            self._factor1 = ((2*k+3)/(k+2)**2).astype(float)
            self._factor2 = -(((k+1)/(k+2))**2).astype(float)

    def _composite(self, V, argument=0):
        P = np.zeros_like(V)
        k = np.arange(V.shape[1]).astype(float)[:-2]
        P[:, :-2] = (V[:, :-2]
                     +((2*k+3)/(k+2)**2)*V[:, 1:-1]
                     -(((k+1)/(k+2))**2)*V[:, 2:])
        if argument == 1:
            P[:, -2] = V[:, 0]
            P[:, -1] = V[:, 0]+V[:, 1]
        return P

    def set_w_hat(self, w_hat, fk, f1, f2):
        s = self.sl[self.slice()]
        s1 = self.sl[slice(1, -1)]
        s2 = self.sl[slice(2, None)]
        w_hat[s] = fk[s]
        w_hat[s1] += f1*fk[s]
        w_hat[s2] += f2*fk[s]
        return w_hat

    def to_ortho(self, input_array, output_array=None):
        if output_array is None:
            output_array = np.zeros_like(input_array)
        else:
            output_array.fill(0)

        self.set_factor_arrays(input_array)
        output_array = self.set_w_hat(output_array, input_array, self._factor1, self._factor2)
        self.bc.add_to_orthogonal(output_array, input_array)
        return output_array

    def slice(self):
        return slice(0, self.N-2)

    def _evaluate_scalar_product(self, fast_transform=False):
        SpectralBase._evaluate_scalar_product(self)
        self.scalar_product.output_array[self.sl[slice(-2, None)]] = 0

    def sympy_basis(self, i=0, x=sympy.symbols('x', real=True)):
        if i < self.N-2:
            return (sympy.legendre(i, x)
                    +(2*i+3)/(i+2)**2*sympy.legendre(i+1, x)
                    -(i+1)**2/(i+2)**2*sympy.legendre(i+2, x))
        else:
            return np.sum(BCDirichletNeumann.coefficient_matrix()[i-self.N+2]*np.array([sympy.legendre(j, x) for j in range(2)]))

    def evaluate_basis(self, x, i=0, output_array=None):
        x = np.atleast_1d(x)
        if output_array is None:
            output_array = np.zeros(x.shape)
        if i < self.N-2:
            output_array[:] = (eval_legendre(i, x)
                               +(2*i+3)/(i+2)**2*eval_legendre(i+1, x)
                               -(i+1)**2/(i+2)**2*eval_legendre(i+2, x))
        else:
            output_array[:] = self.get_bc_basis().evaluate_basis(x, i-self.N+2)
        return output_array

    def evaluate_basis_derivative(self, x=None, i=0, k=0, output_array=None):
        if x is None:
            x = self.mesh(False, False)
        if output_array is None:
            output_array = np.zeros(x.shape)
        x = np.atleast_1d(x)
        if i < self.N-2:
            basis = np.zeros(self.shape(True))
            basis[np.array([i, i+1, i+2])] = (1, (2*i+3)/(i+2)**2, -(i+1)**2/(i+2)**2)
            basis = leg.Legendre(basis)
            if k > 0:
                basis = basis.deriv(k)
            output_array[:] = basis(x)
        else:
            output_array[:] = self.get_bc_basis().evaluate_basis_derivative(x, i-self.N+2, k)
        return output_array

    def eval(self, x, u, output_array=None):
        x = np.atleast_1d(x)
        if output_array is None:
            output_array = np.zeros(x.shape)
        x = self.map_reference_domain(x)
        w_hat = work[(u, 0, True)]
        self.set_factor_array(w_hat)
        output_array[:] = leg.legval(x, u[:-2])
        w_hat[1:-1] = self._factor1*u[:-2]
        output_array += leg.legval(x, w_hat)
        w_hat[2:] = self._factor2*u[:-2]
        w_hat[:2] = 0
        output_array += leg.legval(x, w_hat)
        output_array += u[-2] + u[-1]*(1+x)
        return output_array

    def get_bc_basis(self):
        if self._bc_basis:
            return self._bc_basis
        self._bc_basis = BCDirichletNeumann(self.N, quad=self.quad, domain=self.domain,
                                            coordinates=self.coors.coordinates)
        return self._bc_basis

    def get_refined(self, N):
        return self.__class__(N,
                              quad=self.quad,
                              domain=self.domain,
                              dtype=self.dtype,
                              padding_factor=self.padding_factor,
                              dealias_direct=self.dealias_direct,
                              coordinates=self.coors.coordinates,
                              bc=self.bc.bc)

    def get_dealiased(self, padding_factor=1.5, dealias_direct=False):
        return self.__class__(self.N,
                              quad=self.quad,
                              dtype=self.dtype,
                              padding_factor=padding_factor,
                              dealias_direct=dealias_direct,
                              domain=self.domain,
                              coordinates=self.coors.coordinates,
                              bc=self.bc.bc)

    def get_unplanned(self):
        return self.__class__(self.N,
                              quad=self.quad,
                              domain=self.domain,
                              dtype=self.dtype,
                              padding_factor=self.padding_factor,
                              dealias_direct=self.dealias_direct,
                              coordinates=self.coors.coordinates,
                              bc=self.bc.bc)

class LowerDirichlet(LegendreBase):
    """Legendre function space with homogeneous Dirichlet boundary conditions on x = -1

    Parameters
    ----------
        N : int
            Number of quadrature points
        quad : str, optional
            Type of quadrature

            - LG - Legendre-Gauss
            - GL - Legendre-Gauss-Lobatto

        domain : 2-tuple of floats, optional
            The computational domain
        padding_factor : float, optional
            Factor for padding backward transforms.
        dealias_direct : bool, optional
            Set upper 1/3 of coefficients to zero before backward transform
        dtype : data-type, optional
            Type of input data in real physical space. Will be overloaded when
            basis is part of a :class:`.TensorProductSpace`.
        coordinates: 2- or 3-tuple (coordinate, position vector (, sympy assumptions)), optional
            Map for curvilinear coordinatesystem.
            The new coordinate variable in the new coordinate system is the first item.
            Second item is a tuple for the Cartesian position vector as function of the
            new variable in the first tuple. Example::

                theta = sp.Symbols('x', real=True, positive=True)
                rv = (sp.cos(theta), sp.sin(theta))
    """
    def __init__(self, N, quad="LG", bc=(0, None), domain=(-1., 1.), dtype=float,
                 padding_factor=1, dealias_direct=False, coordinates=None):
        assert quad == "LG"
        LegendreBase.__init__(self, N, quad=quad, domain=domain, dtype=dtype,
                              padding_factor=padding_factor, dealias_direct=dealias_direct,
                              coordinates=coordinates)
        from shenfun.tensorproductspace import BoundaryValues
        self._factor = np.ones(1)
        self._bc_basis = None
        self.bc = BoundaryValues(self, bc=bc)

    @staticmethod
    def boundary_condition():
        return 'LowerDirichlet'

    @staticmethod
    def short_name():
        return 'LD'

    @property
    def has_nonhomogeneous_bcs(self):
        return self.bc.has_nonhomogeneous_bcs()


    def is_scaled(self):
        return False

    def _composite(self, V, argument=0):
        P = np.zeros(V.shape)
        P[:, :-1] = V[:, :-1] + V[:, 1:]
        if argument == 1: # if trial function
            P[:, -1] = (V[:, 0] - V[:, 1])/2    # x = -1
        return P

    def to_ortho(self, input_array, output_array=None):
        if output_array is None:
            output_array = np.zeros_like(input_array)
        else:
            output_array.fill(0)

        s0 = self.sl[slice(0, -1)]
        s1 = self.sl[slice(1, None)]
        output_array[s0] = input_array[s0]
        output_array[s1] -= input_array[s0]
        self.bc.add_to_orthogonal(output_array, input_array)
        return output_array

    def slice(self):
        return slice(0, self.N-1)

    def sympy_basis(self, i=0, x=sympy.symbols('x', real=True)):
        if i < self.N-1:
            return sympy.legendre(i, x)+sympy.legendre(i+1, x)
        assert i == self.N-1
        return 0.5*(1-x)

    def evaluate_basis(self, x, i=0, output_array=None):
        x = np.atleast_1d(x)
        if output_array is None:
            output_array = np.zeros(x.shape)
        if i < self.N-1:
            output_array[:] = eval_legendre(i, x) + eval_legendre(i+1, x)
        elif i == self.N-1:
            output_array[:] = 0.5*(1-x)
        return output_array

    def evaluate_basis_derivative(self, x=None, i=0, k=0, output_array=None):
        if x is None:
            x = self.mesh(False, False)
        if output_array is None:
            output_array = np.zeros(x.shape)
        x = np.atleast_1d(x)
        if i < self.N-1:
            basis = np.zeros(self.shape(True))
            basis[np.array([i, i+1])] = (1, 1)
            basis = leg.Legendre(basis)
            if k > 0:
                basis = basis.deriv(k)
            output_array[:] = basis(x)
        else:
            if k == 1:
                output_array[:] = -0.5
            else:
                output_array[:] = 0
        return output_array

    def _evaluate_scalar_product(self, fast_transform=False):
        SpectralBase._evaluate_scalar_product(self)
        self.scalar_product.output_array[self.si[-1]] = 0

    def eval(self, x, u, output_array=None):
        x = np.atleast_1d(x)
        if output_array is None:
            output_array = np.zeros(x.shape, dtype=self.dtype)
        x = self.map_reference_domain(x)
        w_hat = work[(u, 0, True)]
        output_array[:] = leg.legval(x, u[:-1])
        w_hat[1:] = u[:-1]
        output_array += leg.legval(x, w_hat)
        output_array += 0.5*u[-1]*(1-x)
        return output_array

    def get_bc_basis(self):
        if self._bc_basis:
            return self._bc_basis
        self._bc_basis = BCLowerDirichlet(self.N, quad=self.quad, domain=self.domain,
                                          coordinates=self.coors.coordinates)
        return self._bc_basis

    def get_refined(self, N):
        return LowerDirichlet(N,
                              quad=self.quad,
                              domain=self.domain,
                              dtype=self.dtype,
                              padding_factor=self.padding_factor,
                              dealias_direct=self.dealias_direct,
                              coordinates=self.coors.coordinates,
                              bc=self.bc.bc)

    def get_dealiased(self, padding_factor=1.5, dealias_direct=False):
        return LowerDirichlet(self.N,
                              quad=self.quad,
                              domain=self.domain,
                              dtype=self.dtype,
                              padding_factor=padding_factor,
                              dealias_direct=dealias_direct,
                              coordinates=self.coors.coordinates,
                              bc=self.bc.bc)

    def get_unplanned(self):
        return LowerDirichlet(self.N,
                              quad=self.quad,
                              domain=self.domain,
                              dtype=self.dtype,
                              padding_factor=self.padding_factor,
                              dealias_direct=self.dealias_direct,
                              coordinates=self.coors.coordinates,
                              bc=self.bc.bc)

class DirichletNeumannDirichlet(LegendreBase):
    """Function space for biharmonic basis

    Boundary conditions: u(-1) = 0, u'(-1) = 0, u(1) = 0..

    Parameters
    ----------
        N : int
            Number of quadrature points
        quad : str, optional
            Type of quadrature

            - LG - Legendre-Gauss
            - GL - Legendre-Gauss-Lobatto
        3-tuple of numbers, optional
            The values of the 3 boundary conditions at x=(-1, 1).
            The two Dirichlet first and then the Neumann.
        domain : 2-tuple of floats, optional
            The computational domain
        padding_factor : float, optional
            Factor for padding backward transforms.
        dealias_direct : bool, optional
            Set upper 1/3 of coefficients to zero before backward transform
        dtype : data-type, optional
            Type of input data in real physical space. Will be overloaded when
            basis is part of a :class:`.TensorProductSpace`.
        coordinates: 2- or 3-tuple (coordinate, position vector (, sympy assumptions)), optional
            Map for curvilinear coordinatesystem.
            The new coordinate variable in the new coordinate system is the first item.
            Second item is a tuple for the Cartesian position vector as function of the
            new variable in the first tuple. Example::

                theta = sp.Symbols('x', real=True, positive=True)
                rv = (sp.cos(theta), sp.sin(theta))
    """
    def __init__(self, N, quad="LG", bc=(0, 0, 0), domain=(-1., 1.), padding_factor=1,
                 dealias_direct=False, dtype=float, coordinates=None):
        from shenfun.tensorproductspace import BoundaryValues
        LegendreBase.__init__(self, N, quad=quad, domain=domain, dtype=dtype,
                              padding_factor=padding_factor, dealias_direct=dealias_direct,
                              coordinates=coordinates)
        self._factor1 = np.zeros(0)
        self._factor2 = np.zeros(0)
        self._factor3 = np.zeros(0)
        self._bc_basis = None
        self.bc = BoundaryValues(self, bc=bc)

    @staticmethod
    def boundary_condition():
        return 'DirichletNeumannDirichlet'

    @staticmethod
    def short_name():
        return 'DND'

    @property
    def has_nonhomogeneous_bcs(self):
        return self.bc.has_nonhomogeneous_bcs()

    def _composite(self, V, argument=0):
        P = np.zeros_like(V)
        k = np.arange(V.shape[1]).astype(float)[:-3]
        P[:, :-3] = V[:, :-3] + (2*k+3)/(2*k+5)*V[:, 1:-2] - V[:, 2:-1] - (2*k+3)/(2*k+5)*V[:, 3:]
        if argument == 1:
            P[:, -3:] = np.tensordot(V[:, :3], BCDirichletNeumannDirichlet.coefficient_matrix(), (1, 1))
        return P

    def set_factor_arrays(self, v):
        s = self.sl[self.slice()]
        if not self._factor1.shape == v[s].shape:
            k = self.wavenumbers().astype(float)
            self._factor1 = ((2*k+3)/(2*k+5)).astype(float)
            self._factor2 = (-1).astype(float)
            self._factor3 = (- (2*k+3)/(2*k+5)).astype(float)

    def _evaluate_scalar_product(self, fast_transform=False):
        SpectralBase._evaluate_scalar_product(self)
        self.scalar_product.output_array[self.sl[slice(-3, None)]] = 0

    #@optimizer
    def set_w_hat(self, w_hat, fk, f1, f2, f3): # pragma: no cover
        s = self.sl[self.slice()]
        s1 = self.sl[slice(1,-2)]
        s2 = self.sl[slice(2, -3)]
        s3 = self.sl[slice(3, None)]
        w_hat[s] = fk[s]
        w_hat[s1] += f1*fk[s] 
        w_hat[s2] += f2*fk[s]
        w_hat[s3] += f3*fk[s]
        return w_hat

    def sympy_basis(self, i=0, x=sympy.symbols('x', real=True)):
        if i < self.N-3:
            f = (sympy.legendre(i, x) 
                 + (2*i+3)/(2*i+5)*sympy.legendre(i+1, x)
                 - sympy.legendre(i+2, x)
                 -((2*i+3)/(2*i+5))*sympy.legendre(i+3, x))
        else:
            f = 0
            for j, c in enumerate(BCDirichletNeumannDirichlet.coefficient_matrix()[i-(self.N-3)]):
                f += c*sympy.legendre(j, x)
        return f

    def evaluate_basis(self, x, i=0, output_array=None):
        x = np.atleast_1d(x)
        if output_array is None:
            output_array = np.zeros(x.shape)
        if i < self.N-3:
            output_array[:] = eval_legendre(i, x) + (2*i+3)/(2*i+5)*eval_legendre(i+1, x) - eval_legendre(i+2, x) - ((2*i+3)/(2*i+5))*eval_legendre(i+3, x)
        else:
            X = sympy.symbols('x', real=True)
            output_array[:] = sympy.lambdify(X, self.sympy_basis(i, x=X))(x)
        return output_array

    def evaluate_basis_derivative(self, x=None, i=0, k=0, output_array=None):
        if x is None:
            x = self.mesh(False, False)
        if output_array is None:
            output_array = np.zeros(x.shape)
        x = np.atleast_1d(x)
        if i < self.N-3:
            basis = np.zeros(self.shape(True))
            basis[np.array([i, i+1, i+2, i+3])] = (1, (2*i+3)/(2*i+5), -1, -(2*i+3)/(2*i+5))
            basis = leg.Legendre(basis)
            if k > 0:
                basis = basis.deriv(k)
            output_array[:] = basis(x)
        else:
            X = sympy.symbols('x', real=True)
            output_array[:] = sympy.lambdify(X, self.sympy_basis(i, X).diff(X, k))(x)
        return output_array

    def to_ortho(self, input_array, output_array=None):
        if output_array is None:
            output_array = np.zeros_like(input_array)
        else:
            output_array.fill(0)

        self.set_factor_arrays(input_array)
        output_array = self.set_w_hat(output_array, input_array, self._factor1, self._factor2, self._factor3)
        self.bc.add_to_orthogonal(output_array, input_array)
        return output_array

    def slice(self):
        return slice(0, self.N-3)

    def eval(self, x, u, output_array=None):
        if output_array is None:
            output_array = np.zeros(x.shape, dtype=self.dtype)
        x = self.map_reference_domain(x)
        w_hat = work[(u, 0, True)]
        self.set_factor_arrays(u)
        output_array[:] = leg.legval(x, u[:-3])
        w_hat[1:-2] = self._factor1*u[:-3]
        output_array += leg.legval(x, w_hat[:-2])
        w_hat[2:-1] = self._factor2*u[:-3]
        w_hat[:2] = 0
        output_array += leg.legval(x, w_hat[:-1])
        w_hat[3:] = self._factor3*u[:-3]
        w_hat[:3] = 0
        output_array += leg.legval(x, w_hat)
        return output_array

    def get_bc_basis(self):
        if self._bc_basis:
            return self._bc_basis
        self._bc_basis = BCDirichletNeumannDirichlet(self.N, quad=self.quad, domain=self.domain,
                                      coordinates=self.coors.coordinates)
        return self._bc_basis

    def get_refined(self, N):
        return DirichletNeumannDirichlet(N,
                              quad=self.quad,
                              domain=self.domain,
                              dtype=self.dtype,
                              padding_factor=self.padding_factor,
                              dealias_direct=self.dealias_direct,
                              coordinates=self.coors.coordinates,
                              bc=self.bc.bc)

    def get_dealiased(self, padding_factor=1.5, dealias_direct=False):
        return DirichletNeumannDirichlet(self.N,
                              quad=self.quad,
                              domain=self.domain,
                              dtype=self.dtype,
                              padding_factor=padding_factor,
                              dealias_direct=dealias_direct,
                              coordinates=self.coors.coordinates,
                              bc=self.bc.bc)

    def get_unplanned(self):
        return DirichletNeumannDirichlet(self.N,
                              quad=self.quad,
                              domain=self.domain,
                              dtype=self.dtype,
                              padding_factor=self.padding_factor,
                              dealias_direct=self.dealias_direct,
                              coordinates=self.coors.coordinates,
                              bc=self.bc.bc)

class NeumannDirichlet(LegendreBase):
    """Function space for mixed Dirichlet/Neumann boundary conditions
	u'(-1)=0, u(1)=0
    Parameters
    ----------
        N : int
            Number of quadrature points
        quad : str, optional
            Type of quadrature

            - LG - Legendre-Gauss
            - GL - Legendre-Gauss-Lobatto

        bc : tuple of numbers
            Boundary conditions at edges of domain
        domain : 2-tuple of floats, optional
            The computational domain
        scaled : bool, optional
            Whether or not to scale test functions with 1/sqrt(4k+6).
            Scaled test functions give a stiffness matrix equal to the
            identity matrix.
        padding_factor : float, optional
            Factor for padding backward transforms.
        dealias_direct : bool, optional
            Set upper 1/3 of coefficients to zero before backward transform
        dtype : data-type, optional
            Type of input data in real physical space. Will be overloaded when
            basis is part of a :class:`.TensorProductSpace`.
        coordinates: 2- or 3-tuple (coordinate, position vector (, sympy assumptions)), optional
            Map for curvilinear coordinatesystem.
            The new coordinate variable in the new coordinate system is the first item.
            Second item is a tuple for the Cartesian position vector as function of the
            new variable in the first tuple. Example::

                theta = sp.Symbols('x', real=True, positive=True)
                rv = (sp.cos(theta), sp.sin(theta))
    """
    def __init__(self, N, quad="LG", bc=(0., 0.), domain=(-1., 1.), dtype=float,
                 padding_factor=1, dealias_direct=False, coordinates=None):
        LegendreBase.__init__(self, N, quad=quad, domain=domain, dtype=dtype,
                              padding_factor=padding_factor, dealias_direct=dealias_direct,
                              coordinates=coordinates)
        from shenfun.tensorproductspace import BoundaryValues
        self._factor1 = np.ones(1)
        self._factor2 = np.ones(1)
        self._bc_basis = None
        self.bc = BoundaryValues(self, bc=bc)

    @staticmethod
    def boundary_condition():
        return 'NeumannDirichlet'

    @staticmethod
    def short_name():
        return 'ND'

    @property
    def has_nonhomogeneous_bcs(self):
        return self.bc.has_nonhomogeneous_bcs()

    def set_factor_array(self, v):
        """Set intermediate factor arrays"""
        s = self.sl[self.slice()]
        if not self._factor1.shape == v[s].shape:
            k = self.wavenumbers().astype(float)
            self._factor1 = (-(2*k+3)/(k+2)**2).astype(float)
            self._factor2 = -((k+1)**2/(k+2)**2).astype(float)

    def _composite(self, V, argument=0):
        P = np.zeros_like(V)
        k = np.arange(V.shape[1]).astype(float)[:-2]
        P[:, :-2] = (V[:, :-2]
                     -((2*k+3)/(k+2)**2)*V[:, 1:-1]
                     -((k+1)**2/(k+2)**2)*V[:, 2:])
        if argument == 1:
            P[:, -2] = V[:, 0]-0.5*V[:, 1]-0.5*V[:, 2]
            P[:, -1] = V[:, 0]
        return P

    def set_w_hat(self, w_hat, fk, f1, f2): # pragma: no cover
        s = self.sl[self.slice()]
        s1 = self.sl[slice(1, -1)]
        s2 = self.sl[slice(2, None)]
        w_hat[s] = fk[s]
        w_hat[s1] += f1*fk[s]
        w_hat[s2] += f2*fk[s]
        return w_hat

    def to_ortho(self, input_array, output_array=None):
        if output_array is None:
            output_array = np.zeros_like(input_array)
        else:
            output_array.fill(0)

        self.set_factor_arrays(input_array)
        output_array = self.set_w_hat(output_array, input_array, self._factor1, self._factor2)
        self.bc.add_to_orthogonal(output_array, input_array)
        return output_array

    def slice(self):
        return slice(0, self.N-2)

    def _evaluate_scalar_product(self, fast_transform=False):
        SpectralBase._evaluate_scalar_product(self)
        self.scalar_product.output_array[self.sl[slice(-2, None)]] = 0

    def sympy_basis(self, i=0, x=sympy.symbols('x', real=True)):
        if i < self.N-2:
            return (sympy.legendre(i, x)
                    -(2*i+3)/(i+2)**2*sympy.legendre(i+1, x)
                    -(i+1)**2/(i+2)**2*sympy.legendre(i+2, x))
        else:
            return np.sum(BCNeumannDirichlet.coefficient_matrix()[i-self.N+2]*np.array([sympy.legendre(j, x) for j in range(3)]))

    def evaluate_basis(self, x, i=0, output_array=None):
        x = np.atleast_1d(x)
        if output_array is None:
            output_array = np.zeros(x.shape)
        if i < self.N-2:
            output_array[:] = (eval_legendre(i, x)
                               -(2*i+3)/(i+2)**2*eval_legendre(i+1, x)
                               -(i+1)**2/(i+2)**2*eval_legendre(i+2, x))
        else:
            output_array[:] = self.get_bc_basis().evaluate_basis(x, i-self.N+2)
        return output_array

    def evaluate_basis_derivative(self, x=None, i=0, k=0, output_array=None):
        if x is None:
            x = self.mesh(False, False)
        if output_array is None:
            output_array = np.zeros(x.shape)
        x = np.atleast_1d(x)
        if i < self.N-2:
            basis = np.zeros(self.shape(True))
            basis[np.array([i, i+1, i+2])] = (1, -(2*i+3)/(i+2)**2, -(i+1)**2/(i+2)**2)
            basis = leg.Legendre(basis)
            if k > 0:
                basis = basis.deriv(k)
            output_array[:] = basis(x)
        else:
            output_array[:] = self.get_bc_basis().evaluate_basis_derivative(x, i-self.N+2, k)
        return output_array

    def eval(self, x, u, output_array=None):
        x = np.atleast_1d(x)
        if output_array is None:
            output_array = np.zeros(x.shape)
        x = self.map_reference_domain(x)
        w_hat = work[(u, 0, True)]
        self.set_factor_array(w_hat)
        output_array[:] = leg.legval(x, u[:-2])
        w_hat[1:-1] = self._factor1*u[:-2]
        output_array += leg.legval(x, w_hat)
        w_hat[2:] = self._factor2*u[:-2]
        w_hat[:2] = 0
        output_array += leg.legval(x, w_hat)
        output_array += u[-1] + u[-2]*(1-0.5*x-0.25*(3*x**2-1))
        return output_array

    def get_bc_basis(self):
        if self._bc_basis:
            return self._bc_basis
        self._bc_basis = BCNeumannDirichlet(self.N, quad=self.quad, domain=self.domain,
                                            coordinates=self.coors.coordinates)
        return self._bc_basis

    def get_refined(self, N):
        return self.__class__(N,
                              quad=self.quad,
                              domain=self.domain,
                              dtype=self.dtype,
                              padding_factor=self.padding_factor,
                              dealias_direct=self.dealias_direct,
                              coordinates=self.coors.coordinates,
                              bc=self.bc.bc)

    def get_dealiased(self, padding_factor=1.5, dealias_direct=False):
        return self.__class__(self.N,
                              quad=self.quad,
                              dtype=self.dtype,
                              padding_factor=padding_factor,
                              dealias_direct=dealias_direct,
                              domain=self.domain,
                              coordinates=self.coors.coordinates,
                              bc=self.bc.bc)

    def get_unplanned(self):
        return self.__class__(self.N,
                              quad=self.quad,
                              domain=self.domain,
                              dtype=self.dtype,
                              padding_factor=self.padding_factor,
                              dealias_direct=self.dealias_direct,
                              coordinates=self.coors.coordinates,
                              bc=self.bc.bc)

class UpperDirichletNeumann(LegendreBase):
    """Function space for mixed Dirichlet/Neumann boundary conditions
	u(1)=0, u'(1)=0

    Parameters
    ----------
        N : int
            Number of quadrature points
        quad : str, optional
            Type of quadrature

            - LG - Legendre-Gauss
            - GL - Legendre-Gauss-Lobatto

        bc : tuple of numbers
            Boundary conditions at edges of domain
        domain : 2-tuple of floats, optional
            The computational domain
        scaled : bool, optional
            Whether or not to scale test functions with 1/sqrt(4k+6).
            Scaled test functions give a stiffness matrix equal to the
            identity matrix.
        padding_factor : float, optional
            Factor for padding backward transforms.
        dealias_direct : bool, optional
            Set upper 1/3 of coefficients to zero before backward transform
        dtype : data-type, optional
            Type of input data in real physical space. Will be overloaded when
            basis is part of a :class:`.TensorProductSpace`.
        coordinates: 2- or 3-tuple (coordinate, position vector (, sympy assumptions)), optional
            Map for curvilinear coordinatesystem.
            The new coordinate variable in the new coordinate system is the first item.
            Second item is a tuple for the Cartesian position vector as function of the
            new variable in the first tuple. Example::

                theta = sp.Symbols('x', real=True, positive=True)
                rv = (sp.cos(theta), sp.sin(theta))

    Note
    ----
    This basis is not recommended as it leads to a poorly conditioned
    stiffness matrix.
    """
    def __init__(self, N, quad="LG", bc=(0., 0.), domain=(-1., 1.), dtype=float,
                 padding_factor=1, dealias_direct=False, coordinates=None):
        LegendreBase.__init__(self, N, quad=quad, domain=domain, dtype=dtype,
                              padding_factor=padding_factor, dealias_direct=dealias_direct,
                              coordinates=coordinates)
        from shenfun.tensorproductspace import BoundaryValues
        self._factor1 = np.ones(1)
        self._factor2 = np.ones(1)
        self._bc_basis = None
        self.bc = BoundaryValues(self, bc=bc)

    @staticmethod
    def boundary_condition():
        return 'UpperDirichletNeumann'

    @staticmethod
    def short_name():
        return 'UDN'

    @property
    def has_nonhomogeneous_bcs(self):
        return self.bc.has_nonhomogeneous_bcs()

    def set_factor_array(self, v):
        """Set intermediate factor arrays"""
        s = self.sl[self.slice()]
        if not self._factor1.shape == v[s].shape:
            k = self.wavenumbers().astype(float)
            self._factor1 = (-(2*k+3)/(k+2)).astype(float)
            self._factor2 = ((k+1)/(k+2)).astype(float)

    def _composite(self, V, argument=0):
        P = np.zeros_like(V)
        k = np.arange(V.shape[1]).astype(float)[:-2]
        P[:, :-2] = (V[:, :-2]
                     -((2*k+3)/(k+2))*V[:, 1:-1]
                     +((k+1)/(k+2))*V[:, 2:])
        if argument == 1:
            P[:, -2] = V[:, 0]
            P[:, -1] = V[:, 0]-2*V[:, 1]+V[:, 2]
        return P

    def set_w_hat(self, w_hat, fk, f1, f2):
        s = self.sl[self.slice()]
        s1 = self.sl[slice(1, -1)]
        s2 = self.sl[slice(2, None)]
        w_hat[s] = fk[s]
        w_hat[s1] += f1*fk[s]
        w_hat[s2] += f2*fk[s]
        return w_hat

    def to_ortho(self, input_array, output_array=None):
        if output_array is None:
            output_array = np.zeros_like(input_array)
        else:
            output_array.fill(0)

        self.set_factor_arrays(input_array)
        output_array = self.set_w_hat(output_array, input_array, self._factor1, self._factor2)
        self.bc.add_to_orthogonal(output_array, input_array)
        return output_array

    def slice(self):
        return slice(0, self.N-2)

    def _evaluate_scalar_product(self, fast_transform=False):
        SpectralBase._evaluate_scalar_product(self)
        self.scalar_product.output_array[self.sl[slice(-2, None)]] = 0

    def sympy_basis(self, i=0, x=sympy.symbols('x', real=True)):
        if i < self.N-2:
            return (sympy.legendre(i, x)
                    -(2*i+3)/(i+2)*sympy.legendre(i+1, x)
                    +(i+1)/(i+2)*sympy.legendre(i+2, x))
        else:
            return np.sum(BCUpperDirichletNeumann.coefficient_matrix()[i-self.N+2]*np.array([sympy.legendre(j, x) for j in range(3)]))

    def evaluate_basis(self, x, i=0, output_array=None):
        x = np.atleast_1d(x)
        if output_array is None:
            output_array = np.zeros(x.shape)
        if i < self.N-2:
            output_array[:] = (eval_legendre(i, x)
                               -(2*i+3)/(i+2)*eval_legendre(i+1, x)
                               +(i+1)/(i+2)*eval_legendre(i+2, x))
        else:
            output_array[:] = self.get_bc_basis().evaluate_basis(x, i-self.N+2)
        return output_array

    def evaluate_basis_derivative(self, x=None, i=0, k=0, output_array=None):
        if x is None:
            x = self.mesh(False, False)
        if output_array is None:
            output_array = np.zeros(x.shape)
        x = np.atleast_1d(x)
        if i < self.N-2:
            basis = np.zeros(self.shape(True))
            basis[np.array([i, i+1, i+2])] = (1, -(2*i+3)/(i+2), (i+1)/(i+2))
            basis = leg.Legendre(basis)
            if k > 0:
                basis = basis.deriv(k)
            output_array[:] = basis(x)
        else:
            output_array[:] = self.get_bc_basis().evaluate_basis_derivative(x, i-self.N+2, k)
        return output_array

    def eval(self, x, u, output_array=None):
        x = np.atleast_1d(x)
        if output_array is None:
            output_array = np.zeros(x.shape)
        x = self.map_reference_domain(x)
        w_hat = work[(u, 0, True)]
        self.set_factor_array(w_hat)
        output_array[:] = leg.legval(x, u[:-2])
        w_hat[1:-1] = self._factor1*u[:-2]
        output_array += leg.legval(x, w_hat)
        w_hat[2:] = self._factor2*u[:-2]
        w_hat[:2] = 0
        output_array += leg.legval(x, w_hat)
        output_array += u[-2] + u[-1]*(1-2*x+0.5*(3*x**2-1))
        return output_array

    def get_bc_basis(self):
        if self._bc_basis:
            return self._bc_basis
        self._bc_basis = BCUpperDirichletNeumann(self.N, quad=self.quad, domain=self.domain,
                                                 coordinates=self.coors.coordinates)
        return self._bc_basis

    def get_refined(self, N):
        return self.__class__(N,
                              quad=self.quad,
                              domain=self.domain,
                              dtype=self.dtype,
                              padding_factor=self.padding_factor,
                              dealias_direct=self.dealias_direct,
                              coordinates=self.coors.coordinates,
                              bc=self.bc.bc)

    def get_dealiased(self, padding_factor=1.5, dealias_direct=False):
        return self.__class__(self.N,
                              quad=self.quad,
                              dtype=self.dtype,
                              padding_factor=padding_factor,
                              dealias_direct=dealias_direct,
                              domain=self.domain,
                              coordinates=self.coors.coordinates,
                              bc=self.bc.bc)

    def get_unplanned(self):
        return self.__class__(self.N,
                              quad=self.quad,
                              domain=self.domain,
                              dtype=self.dtype,
                              padding_factor=self.padding_factor,
                              dealias_direct=self.dealias_direct,
                              coordinates=self.coors.coordinates,
                              bc=self.bc.bc)


class BCDirichlet(LegendreBase):

    def __init__(self, N, quad="LG", scaled=False, dtype=float,
                 domain=(-1., 1.), coordinates=None, **kw):
        LegendreBase.__init__(self, N, quad=quad, dtype=dtype, domain=domain, coordinates=coordinates)
        self._scaled = scaled

    def slice(self):
        return slice(self.N-2, self.N)

    def shape(self, forward_output=True):
        if forward_output:
            return 2
        else:
            return self.N

    @staticmethod
    def boundary_condition():
        return 'Apply'

    @staticmethod
    def short_name():
        return 'BCD'

    def vandermonde(self, x):
        return leg.legvander(x, 1)

    @staticmethod
    def coefficient_matrix():
        return np.array([[0.5, -0.5],
                         [0.5, 0.5]])

    def _composite(self, V, argument=0):
        P = np.zeros(V.shape)
        P[:, 0] = (V[:, 0] - V[:, 1])/2
        P[:, 1] = (V[:, 0] + V[:, 1])/2
        return P

    def sympy_basis(self, i=0, x=sympy.symbols('x', real=True)):
        if i == 0:
            return 0.5*(1-x)
        elif i == 1:
            return 0.5*(1+x)
        else:
            raise AttributeError('Only two bases, i < 2')

    def evaluate_basis(self, x, i=0, output_array=None):
        assert i < 2
        x = np.atleast_1d(x)
        if output_array is None:
            output_array = np.zeros(x.shape)
        if i == 0:
            output_array[:] = 0.5*(1-x)
        elif i == 1:
            output_array[:] = 0.5*(1+x)
        return output_array

    def evaluate_basis_derivative(self, x=None, i=0, k=0, output_array=None):
        x = np.atleast_1d(x)
        if output_array is None:
            output_array = np.zeros(x.shape)
        if i == 0 and k == 1:
            output_array[:] = -0.5
        elif i == 1 and k == 1:
            output_array[:] = 0.5
        else:
            output_array[:] = 0
        return output_array

class BCNeumann(LegendreBase):

    def __init__(self, N, quad="LG", scaled=False, dtype=float,
                 domain=(-1., 1.), coordinates=None, **kw):
        LegendreBase.__init__(self, N, quad=quad, dtype=dtype, domain=domain, coordinates=coordinates)
        self._scaled = scaled

    def slice(self):
        return slice(self.N-2, self.N)

    def shape(self, forward_output=True):
        if forward_output:
            return 2
        else:
            return self.N

    @staticmethod
    def boundary_condition():
        return 'Apply'

    @staticmethod
    def short_name():
        return 'BCN'

    def vandermonde(self, x):
        return leg.legvander(x, 2)

    @staticmethod
    def coefficient_matrix():
        return np.array([[0, 1/2, -1/6],
                         [0, 1/2, 1/6]])

    def _composite(self, V, argument=0):
        P = np.zeros(V[:, :2].shape)
        P[:, 0] = 0.5*V[:, 1] - 1/6*V[:, 2]
        P[:, 1] = 0.5*V[:, 1] + 1/6*V[:, 2]
        return P

    def sympy_basis(self, i=0, x=sympy.symbols('x', real=True)):
        if i == 0:
            return x/2-(3*x**2-1)/12
        elif i == 1:
            return x/2+(3*x**2-1)/12
        else:
            raise AttributeError('Only two bases, i < 2')

    def evaluate_basis(self, x, i=0, output_array=None):
        assert i < 2
        x = np.atleast_1d(x)
        if output_array is None:
            output_array = np.zeros(x.shape)
        if i == 0:
            output_array[:] = x/2-(3*x**2-1)/12
        elif i == 1:
            output_array[:] = x/2+(3*x**2-1)/12
        return output_array

    def evaluate_basis_derivative(self, x=None, i=0, k=0, output_array=None):
        x = np.atleast_1d(x)
        if output_array is None:
            output_array = np.zeros(x.shape)
        if i == 0 and k == 0:
            output_array[:] = x/2-(3*x**2-1)/12
        elif i == 0 and k == 1:
            output_array[:] = 0.5-x/2
        elif i == 0 and k == 2:
            output_array[:] = -1/2
        elif i == 1 and k == 0:
            output_array[:] = x/2+(3*x**2-1)/12
        elif i == 1 and k == 1:
            output_array[:] = 0.5+x/2
        elif i == 1 and k == 2:
            output_array[:] = 1/2
        else:
            output_array[:] = 0
        return output_array


class BCBiharmonic(LegendreBase):
    """Function space for inhomogeneous Biharmonic boundary conditions

    Parameters
    ----------
        N : int, optional
            Number of quadrature points
        quad : str, optional
            Type of quadrature

            - LG - Legendre-Gauss
            - GL - Legendre-Gauss-Lobatto

        domain : 2-tuple of floats, optional
            The computational domain
        scaled : bool, optional
            Whether or not to use scaled basis
        padding_factor : float, optional
            Factor for padding backward transforms.
        dealias_direct : bool, optional
            Set upper 1/3 of coefficients to zero before backward transform
        coordinates: 2- or 3-tuple (coordinate, position vector (, sympy assumptions)), optional
            Map for curvilinear coordinatesystem.
            The new coordinate variable in the new coordinate system is the first item.
            Second item is a tuple for the Cartesian position vector as function of the
            new variable in the first tuple. Example::

                theta = sp.Symbols('x', real=True, positive=True)
                rv = (sp.cos(theta), sp.sin(theta))
    """

    def __init__(self, N, quad="LG", domain=(-1., 1.), dtype=float,
                 padding_factor=1, dealias_direct=False, coordinates=None, **kw):
        LegendreBase.__init__(self, N, quad=quad, domain=domain, dtype=dtype,
                              padding_factor=padding_factor, dealias_direct=dealias_direct,
                              coordinates=coordinates)

    def slice(self):
        return slice(self.N-4, self.N)

    def shape(self, forward_output=True):
        if forward_output:
            return 4
        else:
            return self.N

    @staticmethod
    def boundary_condition():
        return 'Apply'

    @staticmethod
    def short_name():
        return 'BCB'

    def vandermonde(self, x):
        return leg.legvander(x, 3)

    @staticmethod
    def coefficient_matrix():
        return np.array([[0.5, -0.6, 0, 0.1],
                         [0.5, 0.6, 0, -0.1],
                         [1./6., -1./10., -1./6., 1./10.],
                         [-1./6., -1./10., 1./6., 1./10.]])

    def _composite(self, V, argument=0):
        P = np.tensordot(V[:, :4], self.coefficient_matrix(), (1, 1))
        return P

    def sympy_basis(self, i=0, x=sympy.symbols('x', real=True)):
        if i < 4:
            f = 0
            for j, c in enumerate(self.coefficient_matrix()[i]):
                f += c*sympy.legendre(j, x)
            return f
        else:
            raise AttributeError('Only four bases, i < 4')

    def evaluate_basis(self, x, i=0, output_array=None):
        x = np.atleast_1d(x)
        if output_array is None:
            output_array = np.zeros(x.shape)
        V = self.vandermonde(x)
        output_array[:] = np.dot(V, self.coefficient_matrix()[i])
        return output_array

    def evaluate_basis_derivative(self, x=None, i=0, k=0, output_array=None):
        output_array = SpectralBase.evaluate_basis_derivative(self, x=x, i=i, k=k, output_array=output_array)
        return output_array

class BCBeamFixedFree(LegendreBase):
    """Function space for inhomogeneous Biharmonic boundary conditions

    u(-1), u'(-1), u''(1), u'''(1)

    Parameters
    ----------
        N : int, optional
            Number of quadrature points
        quad : str, optional
            Type of quadrature

            - LG - Legendre-Gauss
            - GL - Legendre-Gauss-Lobatto

        domain : 2-tuple of floats, optional
            The computational domain
        scaled : bool, optional
            Whether or not to use scaled basis
        padding_factor : float, optional
            Factor for padding backward transforms.
        dealias_direct : bool, optional
            Set upper 1/3 of coefficients to zero before backward transform
        coordinates: 2- or 3-tuple (coordinate, position vector (, sympy assumptions)), optional
            Map for curvilinear coordinatesystem.
            The new coordinate variable in the new coordinate system is the first item.
            Second item is a tuple for the Cartesian position vector as function of the
            new variable in the first tuple. Example::

                theta = sp.Symbols('x', real=True, positive=True)
                rv = (sp.cos(theta), sp.sin(theta))
    """

    def __init__(self, N, quad="LG", domain=(-1., 1.), dtype=float,
                 padding_factor=1, dealias_direct=False, coordinates=None):
        LegendreBase.__init__(self, N, quad=quad, domain=domain, dtype=dtype,
                              padding_factor=padding_factor, dealias_direct=dealias_direct,
                              coordinates=coordinates)

    def slice(self):
        return slice(self.N-4, self.N)

    def shape(self, forward_output=True):
        if forward_output:
            return 4
        else:
            return self.N

    @staticmethod
    def boundary_condition():
        return 'Apply'

    @staticmethod
    def short_name():
        return 'BCBF'

    def vandermonde(self, x):
        return leg.legvander(x, 3)

    @staticmethod
    def coefficient_matrix():
        return np.array([[1, 0, 0, 0],
                          [1, 1, 0, 0],
                          [2/3, 1, 1/3, 0],
                          [-1, -1.4, -1/3, 1/15]])

    def _composite(self, V, argument=0):
        P = np.tensordot(V[:, :4], self.coefficient_matrix(), (1, 1))
        return P

    def sympy_basis(self, i=0, x=sympy.symbols('x', real=True)):
        if i < 4:
            f = 0
            for j, c in enumerate(self.coefficient_matrix()[i]):
                f += c*sympy.legendre(j, x)
            return f
        else:
            raise AttributeError('Only four bases, i < 4')

    def evaluate_basis(self, x, i=0, output_array=None):
        x = np.atleast_1d(x)
        if output_array is None:
            output_array = np.zeros(x.shape)
        V = self.vandermonde(x)
        output_array[:] = np.dot(V, self.coefficient_matrix()[i])
        return output_array

    def evaluate_basis_derivative(self, x=None, i=0, k=0, output_array=None):
        output_array = SpectralBase.evaluate_basis_derivative(self, x=x, i=i, k=k, output_array=output_array)
        return output_array

    def evaluate_basis_derivative_all(self, x=None, k=0, argument=0):
        if x is None:
            x = self.mesh(False, False)
        output_array = np.zeros((x.shape[0], 1))
        self.evaluate_basis_derivative(x=x, k=k, output_array=output_array[:, 0])
        return output_array

class BCLowerDirichlet(LegendreBase):
    """Function space for Dirichlet boundary conditions at x=-1

    Parameters
    ----------
        N : int, optional
            Number of quadrature points
        quad : str, optional
            Type of quadrature

            - GL - Chebyshev-Gauss-Lobatto
            - GC - Chebyshev-Gauss

        domain : 2-tuple of floats, optional
            The computational domain
        scaled : bool, optional
            Whether or not to use scaled basis
        coordinates: 2- or 3-tuple (coordinate, position vector (, sympy assumptions)), optional
            Map for curvilinear coordinatesystem.
            The new coordinate variable in the new coordinate system is the first item.
            Second item is a tuple for the Cartesian position vector as function of the
            new variable in the first tuple. Example::

                theta = sp.Symbols('x', real=True, positive=True)
                rv = (sp.cos(theta), sp.sin(theta))
    """

    def __init__(self, N, quad="GC", domain=(-1., 1.), scaled=False,
                 dtype=float, coordinates=None, **kw):
        LegendreBase.__init__(self, N, quad=quad, domain=domain,
                              dtype=dtype, coordinates=coordinates)

    def slice(self):
        return slice(self.N-1, self.N)

    def shape(self, forward_output=True):
        if forward_output:
            return 1
        else:
            return self.N

    @staticmethod
    def boundary_condition():
        return 'Apply'

    @staticmethod
    def short_name():
        return 'BCLD'

    def vandermonde(self, x):
        return leg.legvander(x, 1)

    def coefficient_matrix(self):
        return np.array([[0.5, -0.5]])

    def _composite(self, V, argument=0):
        P = np.zeros(V[:, :1].shape)
        P[:, 0] = (V[:, 0] - V[:, 1])/2
        return P

    def sympy_basis(self, i=0, x=sympy.Symbol('x', real=True)):
        if i == 0:
            return 0.5*(1-x)
        else:
            raise AttributeError('Only one basis, i == 0')

    def evaluate_basis(self, x, i=0, output_array=None):
        x = np.atleast_1d(x)
        if output_array is None:
            output_array = np.zeros(x.shape)
        if i == 0:
            output_array[:] = 0.5*(1-x)
        else:
            raise AttributeError('Only one basis, i == 0')
        return output_array

    def evaluate_basis_derivative(self, x=None, i=0, k=0, output_array=None):
        assert i == 0
        x = np.atleast_1d(x)
        if output_array is None:
            output_array = np.zeros(x.shape)
        output_array[:] = 0
        if k == 1:
            output_array[:] = -0.5
        elif k == 0:
            output_array[:] = 0.5*(1-x)
        return output_array

    def evaluate_basis_derivative_all(self, x=None, k=0, argument=0):
        if x is None:
            x = self.mesh(False, False)
        output_array = np.zeros((x.shape[0], 1))
        self.evaluate_basis_derivative(x=x, k=k, output_array=output_array[:, 0])
        return output_array


class BCUpperDirichlet(LegendreBase):
    """Function space for Dirichlet boundary conditions at x=1

    Parameters
    ----------
        N : int, optional
            Number of quadrature points
        quad : str, optional
            Type of quadrature

            - GL - Chebyshev-Gauss-Lobatto
            - GC - Chebyshev-Gauss

        domain : 2-tuple of floats, optional
            The computational domain
        scaled : bool, optional
            Whether or not to use scaled basis
        coordinates: 2- or 3-tuple (coordinate, position vector (, sympy assumptions)), optional
            Map for curvilinear coordinatesystem.
            The new coordinate variable in the new coordinate system is the first item.
            Second item is a tuple for the Cartesian position vector as function of the
            new variable in the first tuple. Example::

                theta = sp.Symbols('x', real=True, positive=True)
                rv = (sp.cos(theta), sp.sin(theta))
    """

    def __init__(self, N, quad="GC", domain=(-1., 1.), scaled=False,
                 dtype=float, coordinates=None, **kw):
        LegendreBase.__init__(self, N, quad=quad, domain=domain,
                              dtype=dtype, coordinates=coordinates)

    def slice(self):
        return slice(self.N-1, self.N)

    def shape(self, forward_output=True):
        if forward_output:
            return 1
        else:
            return self.N

    @staticmethod
    def boundary_condition():
        return 'Apply'

    @staticmethod
    def short_name():
        return 'BCUD'

    def vandermonde(self, x):
        return leg.legvander(x, 1)

    def coefficient_matrix(self):
        return np.array([[0.5, 0.5]])

    def _composite(self, V, argument=0):
        P = np.zeros(V[:, :1].shape)
        P[:, 0] = (V[:, 0] + V[:, 1])/2
        return P

    def sympy_basis(self, i=0, x=sympy.Symbol('x', real=True)):
        if i == 0:
            return 0.5*(1+x)
        else:
            raise AttributeError('Only one basis, i == 0')

    def evaluate_basis(self, x, i=0, output_array=None):
        x = np.atleast_1d(x)
        if output_array is None:
            output_array = np.zeros(x.shape)
        if i == 0:
            output_array[:] = 0.5*(1+x)
        else:
            raise AttributeError('Only one basis, i == 0')
        return output_array

    def evaluate_basis_derivative(self, x=None, i=0, k=0, output_array=None):
        assert i == 0
        x = np.atleast_1d(x)
        if output_array is None:
            output_array = np.zeros(x.shape)
        output_array[:] = 0
        if k == 1:
            output_array[:] = 0.5
        elif k == 0:
            output_array[:] = 0.5*(1+x)
        return output_array

    def evaluate_basis_derivative_all(self, x=None, k=0, argument=0):
        if x is None:
            x = self.mesh(False, False)
        output_array = np.zeros((x.shape[0], 1))
        self.evaluate_basis_derivative(x=x, k=k, output_array=output_array[:, 0])
        return output_array

class BCNeumannDirichlet(LegendreBase):

    def __init__(self, N, quad="LG", scaled=False, dtype=float,
                 domain=(-1., 1.), coordinates=None, **kw):
        LegendreBase.__init__(self, N, quad=quad, dtype=dtype, domain=domain, coordinates=coordinates)
        self._scaled = scaled

    def slice(self):
        return slice(self.N-2, self.N)

    def shape(self, forward_output=True):
        if forward_output:
            return 2
        else:
            return self.N

    @staticmethod
    def boundary_condition():
        return 'Apply'

    @staticmethod
    def short_name():
        return 'BCND'

    def vandermonde(self, x):
        return leg.legvander(x, 2)

    @staticmethod
    def coefficient_matrix():
        return np.array([[1, -0.5, -0.5],
                         [1, 0, 0]])

    def _composite(self, V, argument=0):
        P = np.zeros(V[:, :2].shape)
        P[:, 0] = V[:, 0] - 0.5*V[:, 1] -0.5*V[:, 2]
        P[:, 1] = V[:, 0]
        return P

    def sympy_basis(self, i=0, x=sympy.symbols('x', real=True)):
        if i == 0:
            return 1-0.5*x-0.25*(3*x**2-1)
        elif i == 1:
            return sympy.legendre(0, x)
        else:
            raise AttributeError('Only two bases, i < 2')

    def evaluate_basis(self, x, i=0, output_array=None):
        assert i < 2
        x = np.atleast_1d(x)
        if output_array is None:
            output_array = np.zeros(x.shape)
        if i == 0:
            output_array[:] = 1-0.5*x-0.25*(3*x**2-1)
        elif i == 1:
            output_array[:] = 1
        return output_array

    def evaluate_basis_derivative(self, x=None, i=0, k=0, output_array=None):
        x = np.atleast_1d(x)
        if output_array is None:
            output_array = np.zeros(x.shape)
        if i == 0 and k == 0:
            output_array[:] = 1-0.5*x-0.25*(3*x**2-1)
        elif i == 0 and k == 1:
            output_array[:] = -0.5-1.5*x
        elif i == 0 and k == 2:
            output_array[:] = -1.5
        elif i == 1 and k == 0:
            output_array[:] = 1
        else:
            output_array[:] = 0
        return output_array

    #def evaluate_basis_derivative_all(self, x=None, k=0, argument=0):
    #    if x is None:
    #        x = self.mesh(False, False)
    #    output_array = np.zeros((self.N, 2))
    #    self.evaluate_basis_derivative(x=x, i=0, k=k, output_array=output_array[:, 0])
    #    self.evaluate_basis_derivative(x=x, i=1, k=k, output_array=output_array[:, 1])
    #    return output_array

class BCDirichletNeumann(LegendreBase):

    def __init__(self, N, quad="LG", dtype=float,
                 domain=(-1., 1.), coordinates=None, **kw):
        LegendreBase.__init__(self, N, quad=quad, dtype=dtype, domain=domain, coordinates=coordinates)

    def slice(self):
        return slice(self.N-2, self.N)

    def shape(self, forward_output=True):
        if forward_output:
            return 2
        else:
            return self.N

    @staticmethod
    def boundary_condition():
        return 'Apply'

    @staticmethod
    def short_name():
        return 'BCDN'

    def vandermonde(self, x):
        return leg.legvander(x, 1)

    @staticmethod
    def coefficient_matrix():
        return np.array([[1, 0],
                         [1, 1]])

    def _composite(self, V, argument=0):
        P = np.zeros(V[:, :2].shape)
        P[:, 0] = V[:, 0]
        P[:, 1] = V[:, 0] + V[:, 1]
        return P

    def sympy_basis(self, i=0, x=sympy.symbols('x', real=True)):
        if i == 0:
            return sympy.legendre(0, x)
        elif i == 1:
            return 1+x
        else:
            raise AttributeError('Only two bases, i < 2')

    def evaluate_basis(self, x, i=0, output_array=None):
        assert i < 2
        x = np.atleast_1d(x)
        if output_array is None:
            output_array = np.zeros(x.shape)
        if i == 0:
            output_array[:] = 1
        elif i == 1:
            output_array[:] = 1+x
        return output_array

    def evaluate_basis_derivative(self, x=None, i=0, k=0, output_array=None):
        x = np.atleast_1d(x)
        if output_array is None:
            output_array = np.zeros(x.shape)
        if i == 0 and k == 0:
            output_array[:] = 1
        elif i == 1 and k == 0:
            output_array[:] = 1+x
        elif i == 1 and k == 1:
            output_array[:] = 1
        else:
            output_array[:] = 0
        return output_array

    def evaluate_basis_derivative_all(self, x=None, k=0, argument=0):
        if x is None:
            x = self.mesh(False, False)
        output_array = np.zeros((x.shape[0], 2))
        self.evaluate_basis_derivative(x=x, i=0, k=k, output_array=output_array[:, 0])
        self.evaluate_basis_derivative(x=x, i=1, k=k, output_array=output_array[:, 1])
        return output_array

class BCUpperDirichletNeumann(LegendreBase):

    def __init__(self, N, quad="LG", dtype=float,
                 domain=(-1., 1.), coordinates=None, **kw):
        LegendreBase.__init__(self, N, quad=quad, dtype=dtype, domain=domain, coordinates=coordinates)

    def slice(self):
        return slice(self.N-2, self.N)

    def shape(self, forward_output=True):
        if forward_output:
            return 2
        else:
            return self.N

    @staticmethod
    def boundary_condition():
        return 'Apply'

    @staticmethod
    def short_name():
        return 'BCUDN'

    def vandermonde(self, x):
        return leg.legvander(x, 2)

    @staticmethod
    def coefficient_matrix():
        return np.array([[1, 0, 0],
                         [1, -2, 1]])

    def _composite(self, V, argument=0):
        P = np.zeros(V[:, :2].shape)
        P[:, 0] = V[:, 0]
        P[:, 1] = V[:, 0] - 2*V[:, 1] + V[:, 2]
        return P

    def sympy_basis(self, i=0, x=sympy.symbols('x', real=True)):
        if i == 0:
            return sympy.legendre(0, x)
        elif i == 1:
            return 1-2*x+0.5*(3*x**2-1)
        else:
            raise AttributeError('Only two bases, i < 2')

    def evaluate_basis(self, x, i=0, output_array=None):
        assert i < 2
        x = np.atleast_1d(x)
        if output_array is None:
            output_array = np.zeros(x.shape)
        if i == 0:
            output_array[:] = 1
        elif i == 1:
            output_array[:] = 1-2*x+0.5*(3*x**2-1)
        return output_array

    def evaluate_basis_derivative(self, x=None, i=0, k=0, output_array=None):
        x = np.atleast_1d(x)
        if output_array is None:
            output_array = np.zeros(x.shape)
        if i == 0 and k == 0:
            output_array[:] = 1
        elif i == 1 and k == 0:
            output_array[:] = 1-2*x+0.5*(3*x**2-1)
        elif i == 1 and k == 1:
            output_array[:] = -2+3*x
        elif i == 1 and k == 2:
            output_array[:] = 3
        else:
            output_array[:] = 0
        return output_array

    def evaluate_basis_derivative_all(self, x=None, k=0, argument=0):
        if x is None:
            x = self.mesh(False, False)
        output_array = np.zeros((x.shape[0], 2))
        self.evaluate_basis_derivative(x=x, i=0, k=k, output_array=output_array[:, 0])
        self.evaluate_basis_derivative(x=x, i=1, k=k, output_array=output_array[:, 1])
<<<<<<< HEAD
        return output_array
=======
        return output_array
    
class BCDirichletNeumannDirichlet(LegendreBase):
    """Function space for inhomogeneous Biharmonic boundary conditions

    Parameters
    ----------
        N : int, optional
            Number of quadrature points
        quad : str, optional
            Type of quadrature

            - LG - Legendre-Gauss
            - GL - Legendre-Gauss-Lobatto

        domain : 2-tuple of floats, optional
            The computational domain
        scaled : bool, optional
            Whether or not to use scaled basis
        padding_factor : float, optional
            Factor for padding backward transforms.
        dealias_direct : bool, optional
            Set upper 1/3 of coefficients to zero before backward transform
        coordinates: 2- or 3-tuple (coordinate, position vector (, sympy assumptions)), optional
            Map for curvilinear coordinatesystem.
            The new coordinate variable in the new coordinate system is the first item.
            Second item is a tuple for the Cartesian position vector as function of the
            new variable in the first tuple. Example::

                theta = sp.Symbols('x', real=True, positive=True)
                rv = (sp.cos(theta), sp.sin(theta))
    """

    def __init__(self, N, quad="LG", domain=(-1., 1.), dtype=float,
                 padding_factor=1, dealias_direct=False, coordinates=None, **kw):
        LegendreBase.__init__(self, N, quad=quad, domain=domain, dtype=dtype,
                              padding_factor=padding_factor, dealias_direct=dealias_direct,
                              coordinates=coordinates)

    def slice(self):
        return slice(self.N-3, self.N)

    def shape(self, forward_output=True):
        if forward_output:
            return 3
        else:
            return self.N

    @staticmethod
    def boundary_condition():
        return 'Apply'

    @staticmethod
    def short_name():
        return 'BCST'

    def vandermonde(self, x):
        return leg.legvander(x, 2)

    @staticmethod
    def coefficient_matrix():
        return np.array([[2/3, -1/2, -1/6],
                          [1/3, 0, -1/3],
                          [1/3, 1/2, 1/6]])

    def _composite(self, V, argument=0):
        P = np.tensordot(V[:, :3], self.coefficient_matrix(), (1, 1))
        return P

    def sympy_basis(self, i=0, x=sympy.symbols('x', real=True)):
        if i < 3:
            f = 0
            for j, c in enumerate(self.coefficient_matrix()[i]):
                f += c*sympy.legendre(j, x)
            return f
        else:
            raise AttributeError('Only three bases, i < 3')

    def evaluate_basis(self, x, i=0, output_array=None):
        x = np.atleast_1d(x)
        if output_array is None:
            output_array = np.zeros(x.shape)
        V = self.vandermonde(x)
        output_array[:] = np.dot(V, self.coefficient_matrix()[i])
        return output_array

    def evaluate_basis_derivative(self, x=None, i=0, k=0, output_array=None):
        output_array = SpectralBase.evaluate_basis_derivative(self, x=x, i=i, k=k, output_array=output_array)
        return output_array
    
>>>>>>> 8be1d903
<|MERGE_RESOLUTION|>--- conflicted
+++ resolved
@@ -18,10 +18,9 @@
 __all__ = ['LegendreBase', 'Orthogonal', 'ShenDirichlet',
            'ShenBiharmonic', 'ShenNeumann',
            'ShenBiPolar', 'ShenBiPolar0',
-<<<<<<< HEAD
            'LowerDirichlet', 'NeumannDirichlet',
            'DirichletNeumann', 'UpperDirichletNeumann',
-           'UpperDirichlet',
+           'UpperDirichlet', 'DirichletNeumannDirichlet',
            'BCDirichlet', 'BCBiharmonic', 'BCNeumann',
            'BCNeumannDirichlet',
            'BCDirichletNeumann',
@@ -29,12 +28,6 @@
            'BCLowerDirichlet',
            'BCUpperDirichlet',
            'BCUpperDirichletNeumann']
-=======
-           'LowerDirichlet', 'NeumannDirichlet', 
-           'DirichletNeumann', 'DirichletNeumannDirichlet',
-           'UpperDirichletNeumann', 'UpperDirichlet',
-           'BCDirichlet', 'BCBiharmonic', 'BCNeumann']
->>>>>>> 8be1d903
 
 #pylint: disable=method-hidden,no-else-return,not-callable,abstract-method,no-member,cyclic-import
 
@@ -2034,14 +2027,14 @@
         s2 = self.sl[slice(2, -3)]
         s3 = self.sl[slice(3, None)]
         w_hat[s] = fk[s]
-        w_hat[s1] += f1*fk[s] 
+        w_hat[s1] += f1*fk[s]
         w_hat[s2] += f2*fk[s]
         w_hat[s3] += f3*fk[s]
         return w_hat
 
     def sympy_basis(self, i=0, x=sympy.symbols('x', real=True)):
         if i < self.N-3:
-            f = (sympy.legendre(i, x) 
+            f = (sympy.legendre(i, x)
                  + (2*i+3)/(2*i+5)*sympy.legendre(i+1, x)
                  - sympy.legendre(i+2, x)
                  -((2*i+3)/(2*i+5))*sympy.legendre(i+3, x))
@@ -3309,11 +3302,8 @@
         output_array = np.zeros((x.shape[0], 2))
         self.evaluate_basis_derivative(x=x, i=0, k=k, output_array=output_array[:, 0])
         self.evaluate_basis_derivative(x=x, i=1, k=k, output_array=output_array[:, 1])
-<<<<<<< HEAD
-        return output_array
-=======
-        return output_array
-    
+        return output_array
+
 class BCDirichletNeumannDirichlet(LegendreBase):
     """Function space for inhomogeneous Biharmonic boundary conditions
 
@@ -3401,5 +3391,3 @@
     def evaluate_basis_derivative(self, x=None, i=0, k=0, output_array=None):
         output_array = SpectralBase.evaluate_basis_derivative(self, x=x, i=i, k=k, output_array=output_array)
         return output_array
-    
->>>>>>> 8be1d903

import functools
import sympy as sp
import numpy as np
from numpy.polynomial import laguerre as lag
from scipy.special import eval_laguerre
from mpi4py_fft import fftw
from shenfun.spectralbase import SpectralBase, work, Transform, islicedict, slicedict
from shenfun.forms.arguments import Function

#pylint: disable=method-hidden,no-else-return,not-callable,abstract-method,no-member,cyclic-import


class LaguerreBase(SpectralBase):
    r"""Base class for all Laguerre bases

    Parameters
    ----------
        N : int
            Number of quadrature points
        quad : str, optional
            Type of quadrature

            - LG - Laguerre-Gauss

        padding_factor : float, optional
            Factor for padding backward transforms.
        dealias_direct : bool, optional
            Set upper 1/3 of coefficients to zero before backward transform
        dtype : data-type, optional
            Type of input data in real physical space. Will be overloaded when
            basis is part of a :class:`.TensorProductSpace`.
        coordinates: 2- or 3-tuple (coordinate, position vector (, sympy assumptions)), optional
            Map for curvilinear coordinatesystem.
            The new coordinate variable in the new coordinate system is the first item.
            Second item is a tuple for the Cartesian position vector as function of the
            new variable in the first tuple. Example::

                theta = sp.Symbols('x', real=True, positive=True)
                rv = (sp.cos(theta), sp.sin(theta))
    Note
    ----
    We are using Laguerre functions and not the regular Laguerre polynomials
    as basis functions. A Laguerre function is defined as

    .. math::

        L_k = P_k \cdot \exp(-x/2)

    where :math:`L_k` and :math:`P_k` are the Laguerre function and Laguerre
    polynomials of order k, respectively.
    """
    def __init__(self, N, quad="LG", dtype=np.float, padding_factor=1, dealias_direct=False, coordinates=None):
        SpectralBase.__init__(self, N, quad=quad, domain=(0., np.inf), dtype=dtype,
                              padding_factor=padding_factor, dealias_direct=dealias_direct,
                              coordinates=coordinates)
        self.forward = functools.partial(self.forward, fast_transform=False)
        self.backward = functools.partial(self.backward, fast_transform=False)
        self.scalar_product = functools.partial(self.scalar_product, fast_transform=False)

    @staticmethod
    def family():
        return 'laguerre'

    def reference_domain(self):
        return (0., np.inf)

    def domain_factor(self):
        return 1

    def points_and_weights(self, N=None, map_true_domain=False, weighted=True, **kw):
        if N is None:
            N = self.N
        if self.quad == "LG":
            points, weights = lag.laggauss(N)
            if weighted:
                weights *= np.exp(points)
        else:
            raise NotImplementedError

        return points, weights

    def vandermonde(self, x):
        V = lag.lagvander(x, self.N-1)
        return V

    def evaluate_basis(self, x, i=0, output_array=None):
        x = np.atleast_1d(x)
        if output_array is None:
            output_array = np.zeros(x.shape)
        output_array = eval_laguerre(i, x, out=output_array)
        output_array *= np.exp(-x/2)
        return output_array

    def evaluate_basis_derivative_all(self, x=None, k=0, argument=0):
        if x is None:
            x = self.mesh(False, False)
        V = self.vandermonde(x)
        M = V.shape[1]
        if k == 1:
            D = np.zeros((M, M))
            D[:-1, :] = lag.lagder(np.eye(M), 1)
            W = np.dot(V, D)
            W -= 0.5*V
            V = W*np.exp(-x/2)[:, np.newaxis]

        elif k == 2:
            D = np.zeros((M, M))
            D[:-2, :] = lag.lagder(np.eye(M), 2)
            D[:-1, :] -= lag.lagder(np.eye(M), 1)
            W = np.dot(V, D)
            W += 0.25*V
            V = W*np.exp(-x/2)[:, np.newaxis]

        elif k == 0:
            V *= np.exp(-x/2)[:, np.newaxis]

        else:
            raise NotImplementedError

        return self._composite_basis(V)

    def evaluate_basis_all(self, x=None, argument=0):
        if x is None:
            x = self.mesh(False, False)
        V = self.vandermonde(x)
        V *= np.exp(-x/2)[:, np.newaxis]
        return self._composite_basis(V, argument)

    def _composite_basis(self, V, argument=0):
        """Return composite basis, where ``V`` is primary Vandermonde matrix."""
        return V

    def plan(self, shape, axis, dtype, options):
        if isinstance(axis, tuple):
            assert len(axis) == 1
            axis = axis[0]

        if isinstance(self.forward, Transform):
            if self.forward.input_array.shape == shape and self.axis == axis:
                # Already planned
                return

        U = fftw.aligned(shape, dtype=dtype)
        V = fftw.aligned(shape, dtype=dtype)
        U.fill(0)
        V.fill(0)
        self.axis = axis
        self.forward = Transform(self.forward, None, U, V, V)
        self.backward = Transform(self.backward, None, V, V, U)
        self.scalar_product = Transform(self.scalar_product, None, U, V, V)
        self.si = islicedict(axis=self.axis, dimensions=self.dimensions)
        self.sl = slicedict(axis=self.axis, dimensions=self.dimensions)

    def get_refined(self, N):
        return self.__class__(N,
                              quad=self.quad,
                              dtype=self.dtype,
                              padding_factor=self.padding_factor,
                              dealias_direct=self.dealias_direct,
                              coordinates=self.coors.coordinates)

    def get_dealiased(self, padding_factor=1.5, dealias_direct=False):
        return self.__class__(self.N,
                              quad=self.quad,
                              dtype=self.dtype,
                              padding_factor=padding_factor,
                              dealias_direct=dealias_direct,
                              coordinates=self.coors.coordinates)

<<<<<<< HEAD
@inheritdocstrings
class Orthogonal(LaguerreBase):
    r"""Function space for regular Laguerre functions
=======

class Basis(LaguerreBase):
    r"""Basis for regular Laguerre functions
>>>>>>> b2b28ca4

    Parameters
    ----------
        N : int
            Number of quadrature points
        quad : str, optional
            Type of quadrature

            - LG - Laguerre-Gauss
        padding_factor : float, optional
            Factor for padding backward transforms.
        dealias_direct : bool, optional
            Set upper 1/3 of coefficients to zero before backward transform
        dtype : data-type, optional
            Type of input data in real physical space. Will be overloaded when
            basis is part of a :class:`.TensorProductSpace`.
        coordinates: 2- or 3-tuple (coordinate, position vector (, sympy assumptions)), optional
            Map for curvilinear coordinatesystem.
            The new coordinate variable in the new coordinate system is the first item.
            Second item is a tuple for the Cartesian position vector as function of the
            new variable in the first tuple. Example::

                theta = sp.Symbols('x', real=True, positive=True)
                rv = (sp.cos(theta), sp.sin(theta))

    Note
    ----
    We are using Laguerre functions and not the regular Laguerre polynomials
    as basis functions. A Laguerre function is defined as

    .. math::

        L_k = P_k \cdot \exp(-x/2)

    where :math:`L_k` and :math:`P_k` are the Laguerre function and Laguerre
    polynomials of order k, respectively.
    """

    def __init__(self, N, quad="LG", dtype=np.float, padding_factor=1, dealias_direct=False, coordinates=None):
        LaguerreBase.__init__(self, N, quad=quad, dtype=dtype, padding_factor=padding_factor,
                              dealias_direct=dealias_direct, coordinates=coordinates)
        self.plan(int(N*padding_factor), 0, dtype, {})

    def eval(self, x, u, output_array=None):
        x = np.atleast_1d(x)
        if output_array is None:
            output_array = np.zeros(x.shape, dtype=self.dtype)
        output_array[:] = lag.lagval(x, u)*np.exp(-x/2)
        return output_array

    def sympy_basis(self, i=0, x=sp.symbols('x')):
        return sp.laguerre(i, x)*sp.exp(-x/2)

    @property
    def is_orthogonal(self):
        return True

    def get_orthogonal(self):
        return self


class ShenDirichletBasis(LaguerreBase):
    """Shen Laguerre basis for Dirichlet boundary conditions

    Parameters
    ----------
        N : int
            Number of quadrature points
        quad : str, optional
            Type of quadrature

            - LG - Laguerre-Gauss
        padding_factor : float, optional
            Factor for padding backward transforms.
        dealias_direct : bool, optional
            Set upper 1/3 of coefficients to zero before backward transform
        dtype : data-type, optional
            Type of input data in real physical space. Will be overloaded when
            basis is part of a :class:`.TensorProductSpace`.
        coordinates: 2- or 3-tuple (coordinate, position vector (, sympy assumptions)), optional
            Map for curvilinear coordinatesystem.
            The new coordinate variable in the new coordinate system is the first item.
            Second item is a tuple for the Cartesian position vector as function of the
            new variable in the first tuple. Example::

                theta = sp.Symbols('x', real=True, positive=True)
                rv = (sp.cos(theta), sp.sin(theta))

    """
    def __init__(self, N, quad="LG", bc=(0., 0.), dtype=np.float, padding_factor=1,
                 dealias_direct=False, coordinates=None):
        LaguerreBase.__init__(self, N, dtype=dtype, quad=quad, padding_factor=padding_factor,
                              dealias_direct=dealias_direct, coordinates=coordinates)
        self.LT = Orthogonal(N, quad)
        self.plan(int(N*padding_factor), 0, dtype, {})

    @staticmethod
    def boundary_condition():
        return 'Dirichlet'

    def _composite_basis(self, V, argument=0):
        assert self.N == V.shape[1]
        P = np.zeros(V.shape)
        P[:, :-1] = V[:, :-1] - V[:, 1:]
        return P

    def to_ortho(self, input_array, output_array=None):
        if output_array is None:
            output_array = Function(self.get_orthogonal())
        else:
            output_array.fill(0)
        s0 = self.sl[slice(0, -1)]
        s1 = self.sl[slice(1, None)]
        output_array[s0] = input_array[s0]
        output_array[s1] -= input_array[s0]
        return output_array

    def slice(self):
        return slice(0, self.N-1)

    def sympy_basis(self, i=0, x=sp.symbols('x')):
        return (sp.laguerre(i, x)-sp.laguerre(i+1, x))*sp.exp(-x/2)

    def evaluate_basis(self, x, i=0, output_array=None):
        x = np.atleast_1d(x)
        if output_array is None:
            output_array = np.zeros(x.shape)
        output_array[:] = eval_laguerre(i, x) - eval_laguerre(i+1, x)
        output_array *= np.exp(-x/2)
        return output_array

    def eval(self, x, u, output_array=None):
        x = np.atleast_1d(x)
        if output_array is None:
            output_array = np.zeros(x.shape, dtype=self.dtype)
        w_hat = work[(u, 0, True)]
        w_hat[1:] = u[:-1]
        output_array[:] = lag.lagval(x, u) - lag.lagval(x, w_hat)
        output_array *= np.exp(-x/2)
        return output_array

    def plan(self, shape, axis, dtype, options):
        if isinstance(axis, tuple):
            assert len(axis) == 1
            axis = axis[0]

        if isinstance(self.forward, Transform):
            if self.forward.input_array.shape == shape and self.axis == axis:
                # Already planned
                return

        self.LT.plan(shape, axis, dtype, options)
        U, V = self.LT.forward.input_array, self.LT.forward.output_array
        self.axis = axis
        self.forward = Transform(self.forward, None, U, V, V)
        self.backward = Transform(self.backward, None, V, V, U)
        self.scalar_product = Transform(self.scalar_product, None, U, V, V)
        self.si = islicedict(axis=self.axis, dimensions=self.dimensions)
        self.sl = slicedict(axis=self.axis, dimensions=self.dimensions)

    def get_orthogonal(self):
        return Orthogonal(self.N, quad=self.quad, dtype=self.dtype, coordinates=self.coors.coordinates)<|MERGE_RESOLUTION|>--- conflicted
+++ resolved
@@ -167,15 +167,9 @@
                               dealias_direct=dealias_direct,
                               coordinates=self.coors.coordinates)
 
-<<<<<<< HEAD
-@inheritdocstrings
+
 class Orthogonal(LaguerreBase):
     r"""Function space for regular Laguerre functions
-=======
-
-class Basis(LaguerreBase):
-    r"""Basis for regular Laguerre functions
->>>>>>> b2b28ca4
 
     Parameters
     ----------
